# -*- coding: utf-8 -*-
import codecs
import io
import os
import os.path
import shutil
import sys
import tempfile
import warnings

from pytest import mark, raises

from wand.image import ClosedImageError, Image
from wand.color import Color
from wand.compat import PY3, string_type, text, text_type
from wand.exceptions import OptionError, MissingDelegateError
from wand.font import Font


try:
    filesystem_encoding = sys.getfilesystemencoding()
except RuntimeError:
    unicode_filesystem_encoding = False
else:
    try:
        codec_info = codecs.lookup(filesystem_encoding)
    except LookupError:
        unicode_filesystem_encoding = False
    else:
        unicode_filesystem_encoding = codec_info.name in (
            'utf-8', 'utf-16', 'utf-16-be', 'utf-16-le',
            'utf-32', 'utf-32-be', 'utf-32-le',
            'mbcs'  # for Windows
        )


def test_empty_image():
    with Image() as img:
        assert img.size == (0, 0)


def test_blank_image():
    gray = Color('#ccc')
    transparent = Color('transparent')
    with raises(TypeError):
        Image(height=0, filename='/test.png')
    with raises(TypeError):
        Image(width=0, height=0)
    with Image(width=20, height=10) as img:
        assert img[10, 5] == transparent
    with Image(width=20, height=10, background=gray) as img:
        assert img.size == (20, 10)
        assert img[10, 5] == gray


def test_clear_image(fx_asset):
    with Image() as img:
        img.read(filename=str(fx_asset.join('mona-lisa.jpg')))
        assert img.size == (402, 599)
        img.clear()
        assert img.size == (0, 0)
        img.read(filename=str(fx_asset.join('beach.jpg')))
        assert img.size == (800, 600)


def test_read_from_filename(fx_asset):
    with Image() as img:
        img.read(filename=str(fx_asset.join('mona-lisa.jpg')))
        assert img.width == 402
        img.clear()
        with fx_asset.join('mona-lisa.jpg').open('rb') as f:
            img.read(file=f)
            assert img.width == 402
            img.clear()
        blob = fx_asset.join('mona-lisa.jpg').read('rb')
        img.read(blob=blob)
        assert img.width == 402


@mark.skipif(not unicode_filesystem_encoding,
             reason='Unicode filesystem encoding needed')
def test_read_from_unicode_filename(fx_asset, tmpdir):
    """https://github.com/dahlia/wand/issues/122"""
    filename = '모나리자.jpg'
    if not PY3:
        filename = filename.decode('utf-8')
    path = os.path.join(text_type(tmpdir), filename)  # workaround py.path bug
    shutil.copyfile(str(fx_asset.join('mona-lisa.jpg')), path)
    with Image() as img:
        img.read(filename=text(path))
        assert img.width == 402


def test_new_from_file(fx_asset):
    """Opens an image from the file object."""
    with fx_asset.join('mona-lisa.jpg').open('rb') as f:
        with Image(file=f) as img:
            assert img.width == 402
    with raises(ClosedImageError):
        img.wand
    strio = io.BytesIO(fx_asset.join('mona-lisa.jpg').read('rb'))
    with Image(file=strio) as img:
        assert img.width == 402
    strio.close()
    with raises(ClosedImageError):
        img.wand
    with raises(TypeError):
        Image(file='not file object')


def test_new_from_filename(fx_asset):
    """Opens an image through its filename."""
    with Image(filename=str(fx_asset.join('mona-lisa.jpg'))) as img:
        assert img.width == 402
    with raises(ClosedImageError):
        img.wand
    with raises(IOError):
        Image(filename=str(fx_asset.join('not-exists.jpg')))


@mark.skipif(not unicode_filesystem_encoding,
             reason='Unicode filesystem encoding needed')
def test_new_from_unicode_filename(fx_asset, tmpdir):
    """https://github.com/dahlia/wand/issues/122"""
    filename = '모나리자.jpg'
    if not PY3:
        filename = filename.decode('utf-8')
    path = os.path.join(text_type(tmpdir), filename)  # workaround py.path bug
    shutil.copyfile(str(fx_asset.join('mona-lisa.jpg')), path)
    with Image(filename=text(path)) as img:
        assert img.width == 402


def test_new_from_blob(fx_asset):
    """Opens an image from blob."""
    blob = fx_asset.join('mona-lisa.jpg').read('rb')
    with Image(blob=blob) as img:
        assert img.width == 402
    with raises(ClosedImageError):
        img.wand


def test_new_with_format(fx_asset):
    blob = fx_asset.join('google.ico').read('rb')
    with raises(Exception):
        Image(blob=blob)
    with Image(blob=blob, format='ico') as img:
        assert img.size == (16, 16)


def test_clone(fx_asset):
    """Clones the existing image."""
    funcs = (lambda img: Image(image=img),
             lambda img: img.clone())
    with Image(filename=str(fx_asset.join('mona-lisa.jpg'))) as img:
        for func in funcs:
            with func(img) as cloned:
                assert img.wand is not cloned.wand
                assert img.size == cloned.size
            with raises(ClosedImageError):
                cloned.wand
    with raises(ClosedImageError):
        img.wand


def test_save_to_filename(fx_asset):
    """Saves an image to the filename."""
    savefile = os.path.join(tempfile.mkdtemp(), 'savetest.jpg')
    with Image(filename=str(fx_asset.join('mona-lisa.jpg'))) as orig:
        orig.save(filename=savefile)
        with raises(IOError):
            orig.save(filename=os.path.join(savefile, 'invalid.jpg'))
        with raises(TypeError):
            orig.save(filename=1234)
    assert os.path.isfile(savefile)
    with Image(filename=savefile) as saved:
        assert saved.size == (402, 599)
    os.remove(savefile)


@mark.skipif(not unicode_filesystem_encoding,
             reason='Unicode filesystem encoding needed')
def test_save_to_unicode_filename(fx_asset, tmpdir):
    filename = '모나리자.jpg'
    if not PY3:
        filename = filename.decode('utf-8')
    path = os.path.join(text_type(tmpdir), filename)  # workaround py.path bug
    with Image(filename=str(fx_asset.join('mona-lisa.jpg'))) as orig:
        orig.save(filename=path)
    with Image(filename=path) as img:
        assert img.width == 402


def test_save_to_file(fx_asset):
    """Saves an image to the Python file object."""
    buffer = io.BytesIO()
    with tempfile.TemporaryFile() as savefile:
        with Image(filename=str(fx_asset.join('mona-lisa.jpg'))) as orig:
            orig.save(file=savefile)
            orig.save(file=buffer)
            with raises(TypeError):
                orig.save(file='filename')
            with raises(TypeError):
                orig.save(file=1234)
        savefile.seek(0)
        with Image(file=savefile) as saved:
            assert saved.size == (402, 599)
        buffer.seek(0)
        with Image(file=buffer) as saved:
            assert saved.size == (402, 599)
    buffer.close()


def test_save_full_animated_gif_to_file(fx_asset):
    """Save all frames of an animated to a Python file object."""
    temp_filename = os.path.join(tempfile.mkdtemp(), 'savetest.gif')
    orig_filename = str(fx_asset.join('nocomments.gif'))
    with open(temp_filename, 'w+b') as fp:
        with Image(filename=orig_filename) as orig:
            orig.save(file=fp)
    assert os.path.isfile(temp_filename)
    with Image(filename=orig_filename) as orig:
        with Image(filename=temp_filename) as temp:
            assert len(orig.sequence) == len(temp.sequence)
    os.remove(temp_filename)


def test_save_error(fx_asset):
    filename = os.path.join(tempfile.mkdtemp(), 'savetest.jpg')
    fileobj = io.BytesIO()
    with Image(filename=str(fx_asset.join('mona-lisa.jpg'))) as orig:
        with raises(TypeError):
            orig.save()
        with raises(TypeError):
            orig.save(filename=filename, file=fileobj)


def test_make_blob(fx_asset):
    """Makes a blob string."""
    with Image(filename=str(fx_asset.join('mona-lisa.jpg'))) as img:
        with Image(blob=img.make_blob('png')) as img2:
            assert img2.size == (402, 599)
            assert img2.format == 'PNG'
        assert img.format == 'JPEG'
        with raises(TypeError):
            img.make_blob(123)
    svg = b'''
    <svg width="100px" height="100px">
        <circle cx="100" cy="50" r="40" stroke="black"
         stroke-width="2" fill="red" />
    </svg>
    '''
    with Image(blob=svg, format='svg') as img:
        assert img.size == (100, 100)
        assert img.format in ('SVG', 'MVG')
        img.format = 'PNG'
        assert img.size == (100, 100)
        assert img.format == 'PNG'
        png = img.make_blob()
    with Image(blob=png, format='png') as img:
        assert img.size == (100, 100)
        assert img.format == 'PNG'


def test_size(fx_asset):
    """Gets the image size."""
    with Image(filename=str(fx_asset.join('mona-lisa.jpg'))) as img:
        assert img.size == (402, 599)
        assert img.width == 402
        assert img.height == 599
        assert len(img) == 599


def test_get_resolution(fx_asset):
    """Gets image resolution."""
    with Image(filename=str(fx_asset.join('mona-lisa.jpg'))) as img:
        assert img.resolution == (72, 72)


def test_set_resolution_01(fx_asset):
    """Sets image resolution."""
    with Image(filename=str(fx_asset.join('mona-lisa.jpg'))) as img:
        img.resolution = (100, 100)
        assert img.resolution == (100, 100)


def test_set_resolution_02(fx_asset):
    """Sets image resolution with integer as parameter."""
    with Image(filename=str(fx_asset.join('mona-lisa.jpg'))) as img:
        img.resolution = 100
        assert img.resolution == (100, 100)


def test_set_resolution_03(fx_asset):
    """Sets image resolution on constructor"""
    with Image(filename=str(fx_asset.join('sample.pdf')),
               resolution=(100, 100)) as img:
        assert img.resolution == (100, 100)


def test_set_resolution_04(fx_asset):
    """Sets image resolution on constructor with integer as parameter."""
    with Image(filename=str(fx_asset.join('sample.pdf')),
               resolution=100) as img:
        assert img.resolution == (100, 100)


def test_get_units(fx_asset):
    """Gets the image resolution units."""
    with Image(filename=str(fx_asset.join('beach.jpg'))) as img:
        assert img.units == "pixelsperinch"
    with Image(filename=str(fx_asset.join('sasha.jpg'))) as img:
        assert img.units == "undefined"


def test_set_units(fx_asset):
    """Sets the image resolution units."""
    with Image(filename=str(fx_asset.join('watermark.png'))) as img:
        img.units = "pixelspercentimeter"
        assert img.units == "pixelspercentimeter"


def test_get_virtual_pixel(fx_asset):
    """Gets image virtual pixel"""
    with Image(filename=str(fx_asset.join('mona-lisa.jpg'))) as img:
        assert img.virtual_pixel == "undefined"


def test_set_virtual_pixel(fx_asset):
    """Sets image virtual pixel"""
    with Image(filename=str(fx_asset.join('mona-lisa.jpg'))) as img:
        img.virtual_pixel = "tile"
        assert img.virtual_pixel == "tile"
        with raises(ValueError):
            img.virtual_pixel = "nothing"


def test_get_colorspace(fx_asset):
    """Gets the image colorspace"""
    with Image(filename=str(fx_asset.join('mona-lisa.jpg'))) as img:
        assert img.colorspace.endswith('rgb')


def test_set_colorspace(fx_asset):
    """Sets the image colorspace"""
    with Image(filename=str(fx_asset.join('mona-lisa.jpg'))) as img:
        img.colorspace = 'cmyk'
        assert img.colorspace == 'cmyk'


def test_get_depth(fx_asset):
    """Gets the image depth"""
    with Image(filename=str(fx_asset.join('mona-lisa.jpg'))) as img:
        assert img.depth == 8


def test_set_depth(fx_asset):
    """Sets the image depth"""
    with Image(filename=str(fx_asset.join('mona-lisa.jpg'))) as img:
        img.depth = 16
        assert img.depth == 16


def test_get_format(fx_asset):
    """Gets the image format."""
    with Image(filename=str(fx_asset.join('mona-lisa.jpg'))) as img:
        assert img.format == 'JPEG'
    with Image(filename=str(fx_asset.join('croptest.png'))) as img:
        assert img.format == 'PNG'


def test_set_format(fx_asset):
    """Sets the image format."""
    with Image(filename=str(fx_asset.join('mona-lisa.jpg'))) as img:
        img.format = 'png'
        assert img.format == 'PNG'
        strio = io.BytesIO()
        img.save(file=strio)
        strio.seek(0)
        with Image(file=strio) as png:
            assert png.format == 'PNG'
        with raises(ValueError):
            img.format = 'HONG'
        with raises(TypeError):
            img.format = 123


def test_get_type(fx_asset):
    """Gets the image type."""
    with Image(filename=str(fx_asset.join('mona-lisa.jpg'))) as img:
        assert img.type == "truecolor"
        img.alpha_channel = True
        assert img.type == "truecolormatte"


def test_set_type(fx_asset):
    """Sets the image type."""
    with Image(filename=str(fx_asset.join('mona-lisa.jpg'))) as img:
        img.type = "grayscale"
        assert img.type == "grayscale"


def test_get_compression(fx_asset):
    """Gets the image compression quality."""
    with Image(filename=str(fx_asset.join('mona-lisa.jpg'))) as img:
        assert img.compression_quality == 80


def test_set_compression(fx_asset):
    """Sets the image compression quality."""
    with Image(filename=str(fx_asset.join('mona-lisa.jpg'))) as img:
        img.compression_quality = 50
        assert img.compression_quality == 50
        strio = io.BytesIO()
        img.save(file=strio)
        strio.seek(0)
        with Image(file=strio) as jpg:
            assert jpg.compression_quality == 50
        with raises(TypeError):
            img.compression_quality = 'high'


def test_strip(fx_asset):
    """Strips the image of all profiles and comments."""
    with Image(filename=str(fx_asset.join('beach.jpg'))) as img:
        strio = io.BytesIO()
        img.save(file=strio)
        len_unstripped = strio.tell()
        strio.close()
        strio = io.BytesIO()
        img.strip()
        img.save(file=strio)
        len_stripped = strio.tell()
        assert len_unstripped > len_stripped


def test_trim(fx_asset):
    """Remove transparent area around image."""
    with Image(filename=str(fx_asset.join('trimtest.png'))) as img:
        oldx, oldy = img.size
        img.trim()
        newx, newy = img.size
        assert newx < oldx
        assert newy < oldy


def test_trim_fuzz(fx_asset):
    with Image(filename=str(fx_asset.join('trimtest.png'))) as img:
        img.trim()
        trimx, trimy = img.size
        img.trim(fuzz=10000)
        fuzzx, fuzzy = img.size
        assert fuzzx < trimx
        assert fuzzy < trimy


def test_trim_color(fx_asset):
    with Image(filename=str(fx_asset.join('trim-color-test.png'))) as img:
        assert img.size == (100, 100)
        with Color('blue') as blue:
            img.trim(blue)
            assert img.size == (50, 100)
        with Color('srgb(0,255,0)') as green:
            assert (img[0, 0] == img[0, -1] == img[-1, 0] == img[-1, -1] ==
                    green)


def test_get_mimetype(fx_asset):
    """Gets mimetypes of the image."""
    with Image(filename=str(fx_asset.join('mona-lisa.jpg'))) as img:
        assert img.mimetype in ('image/jpeg', 'image/x-jpeg')
    with Image(filename=str(fx_asset.join('croptest.png'))) as img:
        assert img.mimetype in ('image/png', 'image/x-png')


def test_convert(fx_asset):
    """Converts the image format."""
    with Image(filename=str(fx_asset.join('mona-lisa.jpg'))) as img:
        with img.convert('png') as converted:
            assert converted.format == 'PNG'
            strio = io.BytesIO()
            converted.save(file=strio)
            strio.seek(0)
            with Image(file=strio) as png:
                assert png.format == 'PNG'
        with raises(ValueError):
            img.convert('HONG')
        with raises(TypeError):
            img.convert(123)


@mark.slow
def test_iterate(fx_asset):
    """Uses iterator."""
    with Color('#000') as black:
        with Color('transparent') as transparent:
            with Image(filename=str(fx_asset.join('croptest.png'))) as img:
                for i, row in enumerate(img):
                    assert len(row) == 300
                    if i % 3:
                        continue  # avoid slowness
                    if 100 <= i < 200:
                        for x, color in enumerate(row):
                            if x % 3:
                                continue  # avoid slowness
                            if 100 <= x < 200:
                                assert color == black
                            else:
                                assert color == transparent
                    else:
                        for color in row:
                            assert color == transparent
                assert i == 299


def test_slice_clone(fx_asset):
    """Clones using slicing."""
    with Image(filename=str(fx_asset.join('mona-lisa.jpg'))) as img:
        with img[:, :] as cloned:
            assert img.size == cloned.size


def test_slice_invalid_types(fx_asset):
    """Slicing with invalid types should throw exceptions."""
    with Image(filename=str(fx_asset.join('mona-lisa.jpg'))) as img:
        with raises(TypeError):
            img['12']
        with raises(TypeError):
            img[1.23]
        with raises(ValueError):
            img[()]
        with raises(ValueError):
            img[:, :, :]
        with raises(ValueError):
            img[::2, :]
        with raises(IndexError):
            img[1:1, :]
        with raises(IndexError):
            img[:, 2:2]
        with raises(TypeError):
            img[100.0:, 100.0]
        with raises(TypeError):
            img['100':, '100']
        with raises(IndexError):
            img[500:, 900]
        with raises(TypeError):
            img['1', 0]
        with raises(TypeError):
            img[1, '0']
    with Image(filename=str(fx_asset.join('croptest.png'))) as img:
        with raises(IndexError):
            img[300, 300]
        with raises(IndexError):
            img[-301, -301]


def test_index_pixel(fx_asset):
    """Gets a pixel."""
    with Image(filename=str(fx_asset.join('croptest.png'))) as img:
        assert img[0, 0] == Color('transparent')
        assert img[99, 99] == Color('transparent')
        assert img[100, 100] == Color('black')
        assert img[150, 150] == Color('black')
        assert img[-200, -200] == Color('black')
        assert img[-201, -201] == Color('transparent')


def test_index_row(fx_asset):
    """Gets a row."""
    with Color('transparent') as transparent:
        with Color('black') as black:
            with Image(filename=str(fx_asset.join('croptest.png'))) as img:
                for c in img[0]:
                    assert c == transparent
                for c in img[99]:
                    assert c == transparent
                for i, c in enumerate(img[100]):
                    if 100 <= i < 200:
                        assert c == black
                    else:
                        assert c == transparent
                for i, c in enumerate(img[150]):
                    if 100 <= i < 200:
                        assert c == black
                    else:
                        assert c == transparent
                for i, c in enumerate(img[-200]):
                    if 100 <= i < 200:
                        assert c == black
                    else:
                        assert c == transparent
                for c in img[-201]:
                    assert c == transparent


def test_slice_crop(fx_asset):
    """Crops using slicing."""
    with Image(filename=str(fx_asset.join('croptest.png'))) as img:
        with img[100:200, 100:200] as cropped:
            assert cropped.size == (100, 100)
            with Color('#000') as black:
                for row in cropped:
                    for col in row:
                        assert col == black
        with img[150:, :150] as cropped:
            assert cropped.size == (150, 150)
        with img[-200:-100, -200:-100] as cropped:
            assert cropped.size == (100, 100)
        with img[100:200] as cropped:
            assert cropped.size == (300, 100)
        assert img.size == (300, 300)
        with raises(IndexError):
            img[:500, :500]
        with raises(IndexError):
            img[290:310, 290:310]


def test_crop(fx_asset):
    """Crops in-place."""
    with Image(filename=str(fx_asset.join('croptest.png'))) as img:
        with img.clone() as cropped:
            assert cropped.size == img.size
            cropped.crop(100, 100, 200, 200)
            assert cropped.size == (100, 100)
            with Color('#000') as black:
                for row in cropped:
                    for col in row:
                        assert col == black
        with img.clone() as cropped:
            assert cropped.size == img.size
            cropped.crop(100, 100, width=100, height=100)
            assert cropped.size == (100, 100)
        with img.clone() as cropped:
            assert cropped.size == img.size
            cropped.crop(left=150, bottom=150)
            assert cropped.size == (150, 150)
        with img.clone() as cropped:
            assert cropped.size == img.size
            cropped.crop(left=150, height=150)
            assert cropped.size == (150, 150)
        with img.clone() as cropped:
            assert cropped.size == img.size
            cropped.crop(-200, -200, -100, -100)
            assert cropped.size == (100, 100)
        with img.clone() as cropped:
            assert cropped.size == img.size
            cropped.crop(top=100, bottom=200)
            assert cropped.size == (300, 100)
        with raises(ValueError):
            img.crop(0, 0, 500, 500)
        with raises(ValueError):
            img.crop(290, 290, 50, 50)
        with raises(ValueError):
            img.crop(290, 290, width=0, height=0)


def test_crop_gif(tmpdir, fx_asset):
    with Image(filename=str(fx_asset.join('nocomments-delay-100.gif'))) as img:
        with img.clone() as d:
            assert d.size == (350, 197)
            for s in d.sequence:
                assert s.delay == 100
            d.crop(50, 50, 200, 150)
            d.save(filename=str(tmpdir.join('50_50_200_150.gif')))
        with Image(filename=str(tmpdir.join('50_50_200_150.gif'))) as d:
            assert len(d.sequence) == 46
            assert d.size == (150, 100)
            for s in d.sequence:
                assert s.delay == 100
    tmpdir.remove()


def test_crop_error(fx_asset):
    """Crop errors."""
    with Image(filename=str(fx_asset.join('croptest.png'))) as img:
        with raises(TypeError):
            img.crop(right=1, width=2)
        with raises(TypeError):
            img.crop(bottom=1, height=2)


def test_crop_gravity(fx_asset):
    with Image(filename=str(fx_asset.join('croptest.png'))) as img:
        width = int(img.width / 3)
        height = int(img.height / 3)
        mid_width = int(width / 2)
        mid_height = int(height / 2)
        with img.clone() as center:
            center.crop(width=width, height=height, gravity='center')
            assert center[mid_width, mid_height] == Color('black')
        with img.clone() as northwest:
            northwest.crop(width=width, height=height, gravity='north_west')
            assert northwest[mid_width, mid_height] == Color('transparent')
        with img.clone() as southeast:
            southeast.crop(width=width, height=height, gravity='south_east')
            assert southeast[mid_width, mid_height] == Color('transparent')


def test_crop_gravity_error(fx_asset):
    with Image(filename=str(fx_asset.join('croptest.png'))) as img:
        with raises(TypeError):
            img.crop(gravity='center')
        with raises(ValueError):
            img.crop(width=1, height=1, gravity='nowhere')


@mark.slow
def test_distort(fx_asset):
    """Distort image."""
    with Image(filename=str(fx_asset.join('mona-lisa.jpg'))) as img:
        with Color('skyblue') as color:
            img.matte_color = color
            img.virtual_pixel = 'tile'
            img.distort('perspective', (0, 0, 20, 60, 90, 0,
                                        70, 63, 0, 90, 5, 83,
                                        90, 90, 85, 88))
            assert img[img.width - 1, 0] == color


def test_distort_error(fx_asset):
    """Distort image with user error"""
    with Image(filename=str(fx_asset.join('mona-lisa.jpg'))) as img:
        with raises(ValueError):
            img.distort('mirror', (1,))
        with raises(TypeError):
            img.distort('perspective', 1)


@mark.parametrize(('method'), [
    ('resize'),
    ('sample'),
])
def test_resize_and_sample(method, fx_asset):
    """Resizes/Samples the image."""
    with Image(filename=str(fx_asset.join('mona-lisa.jpg'))) as img:
        with img.clone() as a:
            assert a.size == (402, 599)
            getattr(a, method)(100, 100)
            assert a.size == (100, 100)
        with img.clone() as b:
            assert b.size == (402, 599)
            getattr(b, method)(height=100)
            assert b.size == (402, 100)
        with img.clone() as c:
            assert c.size == (402, 599)
            getattr(c, method)(width=100)
            assert c.size == (100, 599)


@mark.slow
@mark.parametrize(('method'), [
    ('resize'),
    ('sample'),
])
def test_resize_and_sample_gif(method, tmpdir, fx_asset):
    with Image(filename=str(fx_asset.join('nocomments-delay-100.gif'))) as img:
        assert len(img.sequence) == 46
        with img.clone() as a:
            assert a.size == (350, 197)
            assert a.sequence[0].delay == 100
            for s in a.sequence:
                assert s.delay == 100
            getattr(a, method)(175, 98)
            a.save(filename=str(tmpdir.join('175_98.gif')))
        with Image(filename=str(tmpdir.join('175_98.gif'))) as a:
            assert len(a.sequence) == 46
            assert a.size == (175, 98)
            for s in a.sequence:
                assert s.delay == 100
        with img.clone() as b:
            assert b.size == (350, 197)
            for s in b.sequence:
                assert s.delay == 100
            getattr(b, method)(height=100)
            b.save(filename=str(tmpdir.join('350_100.gif')))
        with Image(filename=str(tmpdir.join('350_100.gif'))) as b:
            assert len(b.sequence) == 46
            assert b.size == (350, 100)
            for s in b.sequence:
                assert s.delay == 100
        with img.clone() as c:
            assert c.size == (350, 197)
            for s in c.sequence:
                assert s.delay == 100
            getattr(c, method)(width=100)
            c.save(filename=str(tmpdir.join('100_197.gif')))
        with Image(filename=str(tmpdir.join('100_197.gif'))) as c:
            assert len(c.sequence) == 46
            assert c.size == (100, 197)
            for s in c.sequence:
                assert s.delay == 100
    tmpdir.remove()


@mark.parametrize(('method'), [
    ('resize'),
    ('sample'),
])
def test_resize_and_sample_errors(method, fx_asset):
    """Resizing/Sampling errors."""
    with Image(filename=str(fx_asset.join('mona-lisa.jpg'))) as img:
        with raises(TypeError):
            getattr(img, method)(width='100')
        with raises(TypeError):
            getattr(img, method)(height='100')
        with raises(ValueError):
            getattr(img, method)(width=0)
        with raises(ValueError):
            getattr(img, method)(height=0)
        with raises(ValueError):
            getattr(img, method)(width=-5)
        with raises(ValueError):
            getattr(img, method)(height=-5)


@mark.parametrize(('args', 'kwargs', 'expected_size'), [
    ((), {'resize': '200%'}, (1600, 1200)),
    ((), {'resize': '200%x100%'}, (1600, 600)),
    ((), {'resize': '1200'}, (1200, 900)),
    ((), {'resize': 'x300'}, (400, 300)),
    ((), {'resize': '400x600'}, (400, 300)),
    ((), {'resize': '1000x1200^'}, (1600, 1200)),
    ((), {'resize': '100x100!'}, (100, 100)),
    ((), {'resize': '400x500>'}, (400, 300)),
    ((), {'resize': '1200x3000<'}, (1200, 900)),
    ((), {'resize': '120000@'}, (400, 300)),
    ((), {'crop': '300x300'}, (300, 300)),
    ((), {'crop': '300x300+100+100'}, (300, 300)),
    ((), {'crop': '300x300-150-150'}, (150, 150)),
    (('300x300', '200%'), {}, (600, 600)),
])
def test_transform(args, kwargs, expected_size, fx_asset):
    """Transforms (crops and resizes with geometry strings) the image."""
    with Image(filename=str(fx_asset.join('beach.jpg'))) as img:
        assert img.size == (800, 600)
        img.transform(*args, **kwargs)
        assert img.size == expected_size


def test_transform_gif(tmpdir, fx_asset):
    filename = str(tmpdir.join('test_transform_gif.gif'))
    with Image(filename=str(fx_asset.join('nocomments-delay-100.gif'))) as img:
        assert len(img.sequence) == 46
        assert img.size == (350, 197)
        for single in img.sequence:
            assert single.delay == 100
        img.transform(resize='175x98!')
        assert len(img.sequence) == 46
        assert img.size == (175, 98)
        for single in img.sequence:
            assert single.size == (175, 98)
            assert single.delay == 100
        img.save(filename=filename)
    with Image(filename=filename) as gif:
        assert len(gif.sequence) == 46
        assert gif.size == (175, 98)
        for single in gif.sequence:
            assert single.size == (175, 98)
            assert single.delay == 100
    tmpdir.remove()


def test_transform_errors(fx_asset):
    """Tests errors raised by invalid parameters for transform."""
    unichar = b'\xe2\x9a\xa0'.decode('utf-8')
    with Image(filename=str(fx_asset.join('mona-lisa.jpg'))) as img:
        with raises(TypeError):
            img.transform(crop=500)
        with raises(TypeError):
            img.transform(resize=500)
        with raises(TypeError):
            img.transform(500, 500)
        with raises(ValueError):
            img.transform(crop=unichar)
        with raises(ValueError):
            img.transform(resize=unichar)


@mark.slow
def test_rotate(fx_asset):
    """Rotates an image."""
    with Image(filename=str(fx_asset.join('rotatetest.gif'))) as img:
        assert 150 == img.width
        assert 100 == img.height
        with img.clone() as cloned:
            cloned.rotate(360)
            assert img.size == cloned.size
            with Color('black') as black:
                assert black == cloned[0, 50] == cloned[74, 50]
                assert black == cloned[0, 99] == cloned[74, 99]
            with Color('white') as white:
                assert white == cloned[75, 50] == cloned[75, 99]
        with img.clone() as cloned:
            cloned.rotate(90)
            assert 100 == cloned.width
            assert 150 == cloned.height
            with Color('black') as black:
                with Color('white') as white:
                    for y, row in enumerate(cloned):
                        for x, col in enumerate(row):
                            if y < 75 and x < 50:
                                assert col == black
                            else:
                                assert col == white
        with Color('red') as bg:
            with img.clone() as cloned:
                cloned.rotate(45, bg)
                assert 176 <= cloned.width == cloned.height <= 178
                assert bg == cloned[0, 0] == cloned[0, -1]
                assert bg == cloned[-1, 0] == cloned[-1, -1]
                with Color('black') as black:
                    assert black == cloned[2, 70] == cloned[35, 37]
                    assert black == cloned[85, 88] == cloned[52, 120]


@mark.slow
def test_rotate_gif(tmpdir, fx_asset):
    with Image(filename=str(fx_asset.join('nocomments-delay-100.gif'))) as img:
        for s in img.sequence:
            assert s.delay == 100
        with img.clone() as e:
            assert e.size == (350, 197)
            e.rotate(90)
            for s in e.sequence:
                assert s.delay == 100
            e.save(filename=str(tmpdir.join('rotate_90.gif')))
        with Image(filename=str(tmpdir.join('rotate_90.gif'))) as e:
            assert e.size == (197, 350)
            assert len(e.sequence) == 46
            for s in e.sequence:
                assert s.delay == 100
    tmpdir.remove()


def test_transparent_color(fx_asset):
    """TransparentPaint test"""
    with Image(filename=str(fx_asset.join('rotatetest.gif'))) as img:
        img.alpha_channel = True
        with Color('white') as white:
            img.transparent_color(white, 0.0, 2, 0)
            assert img[75, 50].alpha == 0
            assert img[0, 50].alpha == 1.0


def test_signature(fx_asset):
    """Gets the image signature."""
    with Image(filename=str(fx_asset.join('mona-lisa.jpg'))) as img:
        with fx_asset.join('mona-lisa.jpg').open('rb') as f:
            with Image(file=f) as same:
                assert img.signature == same.signature
        with img.convert('png') as same:
            assert img.signature == same.signature
        with Image(filename=str(fx_asset.join('beach.jpg'))) as diff:
            assert img.signature != diff.signature


def test_equal(fx_asset):
    """Equals (``==``) and not equals (``!=``) operators."""
    with Image(filename=str(fx_asset.join('mona-lisa.jpg'))) as a:
        with Image(filename=str(fx_asset.join('mona-lisa.jpg'))) as a2:
            assert a == a2
            assert not (a != a2)
        with Image(filename=str(fx_asset.join('sasha.jpg'))) as b:
            assert a != b
            assert not (a == b)
        with a.convert('png') as a3:
            assert a == a3
            assert not (a != a3)


def test_object_hash(fx_asset):
    """Gets :func:`hash()` of the image."""
    with Image(filename=str(fx_asset.join('mona-lisa.jpg'))) as img:
        a = hash(img)
        img.format = 'png'
        b = hash(img)
        assert a == b


def test_get_alpha_channel(fx_asset):
    """Checks if image has alpha channel."""
    with Image(filename=str(fx_asset.join('watermark.png'))) as img:
        assert img.alpha_channel is True
    with Image(filename=str(fx_asset.join('mona-lisa.jpg'))) as img:
        assert img.alpha_channel is False


def test_set_alpha_channel(fx_asset):
    """Sets alpha channel to off."""
    with Image(filename=str(fx_asset.join('watermark.png'))) as img:
        assert img.alpha_channel is True
        img.alpha_channel = False
        assert img.alpha_channel is False


def test_get_background_color(fx_asset):
    """Gets the background color."""
    with Image(filename=str(fx_asset.join('mona-lisa.jpg'))) as img:
        assert Color('transparent') == img.background_color


def test_set_background_color(fx_asset):
    """Sets the background color."""
    with Image(filename=str(fx_asset.join('croptest.png'))) as img:
        with Color('red') as color:
            img.background_color = color
            assert img.background_color == color


def test_set_get_matte_color(fx_asset):
    with Image(filename='rose:') as img:
        with Color('navy') as color:
            img.matte_color = color
            assert img.matte_color == color
            with raises(TypeError):
                img.matte_color = False


def test_set_matte(fx_asset):
    with Image(filename='rose:') as img:
        img.matte(True)
        img.matte(False)
        with raises(TypeError):
            img.matte('true')

def test_transparentize(fx_asset):
    with Image(filename=str(fx_asset.join('croptest.png'))) as im:
        with Color('transparent') as transparent:
            with Color('black') as black:
                assert im[99, 100] == transparent
                assert im[100, 100] == black
                im.transparentize(0.3)
                assert im[99, 100] == transparent
                with im[100, 100] as c:
                    assert c.red == c.green == c.blue == 0
                    assert 0.69 < c.alpha < 0.71


def test_watermark(fx_asset):
    """Adds  watermark to an image."""
    with Image(filename=str(fx_asset.join('beach.jpg'))) as img:
        with Image(filename=str(fx_asset.join('watermark.png'))) as wm:
            a = img[70, 83]
            b = img[70, 84]
            c = img[623, 282]
            d = img[622, 281]
            img.watermark(wm, 0.3)
            assert img[70, 83] == a
            assert img[70, 84] != b
            assert img[623, 282] == c
            assert img[622, 281] != d


def test_reset_coords(fx_asset):
    """Reset the coordinate frame so to the upper-left corner of
    the image is (0, 0) again.

    """
    with Image(filename=str(fx_asset.join('sasha.jpg'))) as img:
            img.rotate(45, reset_coords=True)
            img.crop(0, 0, 170, 170)
            assert img[85, 85] == Color('transparent')


def test_metadata(fx_asset):
    """Test metadata api"""
    with Image(filename=str(fx_asset.join('beach.jpg'))) as img:
        assert 52 <= len(img.metadata) <= 55
        for key in img.metadata:
            assert isinstance(key, string_type)
        assert 'exif:ApertureValue' in img.metadata
        assert 'exif:UnknownValue' not in img.metadata
        assert img.metadata['exif:ApertureValue'] == '192/32'
        assert img.metadata.get('exif:UnknownValue', "IDK") == "IDK"


def test_channel_depths(fx_asset):
    with Image(filename=str(fx_asset.join('beach.jpg'))) as i:
        assert dict(i.channel_depths) == {
            'blue': 8, 'gray': 8, 'true_alpha': 1, 'opacity': 1,
            'undefined': 1, 'composite_channels': 8, 'index': 1,
            'rgb_channels': 1, 'alpha': 1, 'yellow': 8, 'sync_channels': 1,
            'default_channels': 8, 'black': 1, 'cyan': 8,
            'all_channels': 8, 'green': 8, 'magenta': 8, 'red': 8,
            'gray_channels': 1
        }
    with Image(filename=str(fx_asset.join('google.ico'))) as i:
        assert dict(i.channel_depths) == {
            'blue': 8, 'gray': 8, 'true_alpha': 1, 'opacity': 1,
            'undefined': 1, 'composite_channels': 8, 'index': 1,
            'rgb_channels': 1, 'alpha': 1, 'yellow': 8, 'sync_channels': 1,
            'default_channels': 8, 'black': 1, 'cyan': 8, 'all_channels': 8,
            'green': 8, 'magenta': 8, 'red': 8, 'gray_channels': 1
        }


def test_channel_images(fx_asset):
    with Image(filename=str(fx_asset.join('sasha.jpg'))) as i:
        i.format = 'png'
        for name in 'opacity', 'alpha', 'true_alpha':
            expected_path = str(fx_asset.join('channel_images', name + '.png'))
            with Image(filename=expected_path) as expected:
                assert i.channel_images[name] == expected


def test_composite(fx_asset):
    with Image(filename=str(fx_asset.join('beach.jpg'))) as orig:
        with orig.clone() as img:
            with Image(filename=str(fx_asset.join('watermark.png'))) as fg:
                img.composite(fg, 5, 10)
            # These pixels should not be changed:
            assert img[0, 0] == orig[0, 0]
            assert img[0, img.height - 1] == orig[0, orig.height - 1]
            assert img[img.width - 1, 0] == orig[orig.width - 1, 0]
            assert (img[img.width - 1, img.height - 1] ==
                    orig[orig.width - 1, img.height - 1])
            # These pixels should be the almost black:
            assert img[70, 100].red <= 1
            assert img[70, 100].green <= 1
            assert img[70, 100].blue <= 1
            assert img[130, 100].red <= 1
            assert img[130, 100].green <= 1
            assert img[130, 100].blue <= 1


def test_composite_channel(fx_asset):
    with Image(filename=str(fx_asset.join('beach.jpg'))) as orig:
        w, h = orig.size
        left = w // 4
        top = h // 4
        right = left * 3 - 1
        bottom = h // 4 * 3 - 1
        # List of (x, y) points that shouldn't be changed:
        outer_points = [
            (0, 0), (0, h - 1), (w - 1, 0), (w - 1, h - 1),
            (left, top - 1), (left - 1, top), (left - 1, top - 1),
            (right, top - 1), (right + 1, top), (right + 1, top - 1),
            (left, bottom + 1), (left - 1, bottom), (left - 1, bottom + 1),
            (right, bottom + 1), (right + 1, bottom), (right + 1, bottom + 1)
        ]
        with orig.clone() as img:
            with Color('black') as color:
                with Image(width=w // 2, height=h // 2,
                           background=color) as cimg:
                    img.composite_channel('red', cimg, 'copy_red',
                                          w // 4, h // 4)
            # These points should be not changed:
            for point in outer_points:
                assert orig[point] == img[point]
            # Inner pixels should lost its red color (red becomes 0)
            for point in zip([left, right], [top, bottom]):
                with orig[point] as oc:
                    with img[point] as ic:
                        assert not ic.red
                        assert ic.green == oc.green
                        assert ic.blue == oc.blue


def test_liquid_rescale(fx_asset):
    def assert_equal_except_alpha(a, b):
        with a:
            with b:
                assert (a.red == b.red and
                        a.green == b.green and
                        a.blue == b.blue)
    with Image(filename=str(fx_asset.join('beach.jpg'))) as orig:
        with orig.clone() as img:
            try:
                img.liquid_rescale(600, 600)
            except MissingDelegateError:
                warnings.warn('skip liquid_rescale test; has no LQR delegate')
            else:
                assert img.size == (600, 600)
                for x in 0, -1:
                    for y in 0, -1:
                        assert_equal_except_alpha(img[x, y], img[x, y])


def test_border(fx_asset):
    with Image(filename=str(fx_asset.join('sasha.jpg'))) as img:
        left_top = img[0, 0]
        left_bottom = img[0, -1]
        right_top = img[-1, 0]
        right_bottom = img[-1, -1]
        with Color('red') as color:
            img.border(color, 2, 5)
            assert (img[0, 0] == img[0, -1] == img[-1, 0] == img[-1, -1] ==
                    img[1, 4] == img[1, -5] == img[-2, 4] == img[-2, -5] ==
                    color)
            assert img[2, 5] == left_top
            assert img[2, -6] == left_bottom
            assert img[-3, 5] == right_top
            assert img[-3, -6] == right_bottom


def test_caption(fx_asset):
    with Image(width=144, height=192, background=Color('#1e50a2')) as img:
        font = Font(
            path=str(fx_asset.join('League_Gothic.otf')),
            color=Color("gold"),
            size=12,
            antialias=False
        )
        img.caption(
            'Test message',
            font=font,
            left=5, top=144,
            width=134, height=20,
            gravity='center'
        )


def test_setfont(fx_asset):
    with Image(width=144, height=192, background=Color('#1e50a2')) as img:
        font = Font(
            path=str(fx_asset.join('League_Gothic.otf')),
            color=Color('gold'),
            size=12,
            antialias=False
        )
        img.font = font
        assert img.font_path == font.path
        assert img.font_size == font.size
        assert img.font_color == font.color
        assert img.font_antialias == font.antialias
        assert img.font == font


def test_setgravity():
    with Image(width=144, height=192, background=Color('#1e50a2')) as img:
        img.gravity = 'center'
        assert img.gravity == 'center'


def test_negate_default(display, fx_asset):
    def test(c1, c2):
        assert (c1.red_int8 + c2.red_int8 == 255 and
                c1.green_int8 + c2.green_int8 == 255 and
                c1.blue_int8 + c2.blue_int8 == 255)
    with Image(filename=str(fx_asset.join('gray_range.jpg'))) as img:
        display(img)
        left_top = img[0, 0]
        left_bottom = img[0, -1]
        right_top = img[-1, 0]
        right_bottom = img[-1, -1]
        img.negate()
        test(left_top, img[0, 0])
        test(left_bottom, img[0, -1])
        test(right_top, img[-1, 0])
        test(right_bottom, img[-1, -1])


def test_threshold(fx_asset):
    with Image(filename=str(fx_asset.join('gray_range.jpg'))) as img:
        top = int(img.height * 0.25)
        btm = int(img.height * 0.75)
        print(img[0, top], img[0, btm])
        img.threshold(0.5)
        print(img[0, top], img[0, btm])
        with img[0, top] as white:
            assert white.red_int8 == white.green_int8 == white.blue_int8 == 255
        with img[0, btm] as black:
            assert black.red_int8 == black.green_int8 == black.blue_int8 == 0


def test_threshold_channel(fx_asset):
    with Image(filename=str(fx_asset.join('gray_range.jpg'))) as img:
        top = int(img.height * 0.25)
        btm = int(img.height * 0.75)
        print(img[0, top], img[0, btm])
        img.threshold(0.0, 'red')
        img.threshold(0.5, 'green')
        img.threshold(1.0, 'blue')
        print(img[0, top], img[0, btm])
        # The top half of the image should be yellow, and the bottom half red.
        with img[0, top] as yellow:
            assert (yellow.red_int8 == yellow.green_int8 == 255 and
                    yellow.blue_int8 == 0)
        with img[0, btm] as red:
            assert (red.red_int8 == 255 and
                    red.green_int8 == red.blue_int8 == 0)


def test_normalize_default(display, fx_asset):
    with Image(filename=str(fx_asset.join('gray_range.jpg'))) as img:
        display(img)
        left_top = img[0, 0]
        left_bottom = img[0, -1]
        right_top = img[-1, 0]
        right_bottom = img[-1, -1]
        print(left_top, left_bottom, right_top, right_bottom)
        img.normalize()
        display(img)
        print(img[0, 0], img[0, -1], img[-1, 0], img[-1, -1])
        assert img[0, 0] != left_top
        assert img[0, -1] != left_bottom
        assert img[-1, 0] != right_top
        assert img[-1, -1] != right_bottom
        with img[0, 0] as left_top:
            assert left_top.red == left_top.green == left_top.blue == 1
        with img[-1, -1] as right_bottom:
            assert (right_bottom.red == right_bottom.green
                                     == right_bottom.blue == 0)


def test_normalize_channel(fx_asset):
    with Image(filename=str(fx_asset.join('gray_range.jpg'))) as img:
        left_top = img[0, 0]
        left_bottom = img[0, -1]
        right_top = img[-1, 0]
        right_bottom = img[-1, -1]
        img.normalize('red')
        assert img[0, 0] != left_top
        assert img[0, -1] != left_bottom
        assert img[-1, 0] != right_top
        assert img[-1, -1] != right_bottom
        # Normalizing the 'red' channel of gray_range.jpg should result in
        # top,left red channel == 255, and lower left red channel == 0
        assert img[0, 0].red_int8 == 255
        assert img[0, -1].red_int8 == 0
        # Just for fun, make sure we haven't altered any other color channels.
        for chan in ('blue', 'green'):
            c = chan + '_int8'
            assert getattr(img[0, 0], c) == getattr(left_top, c)
            assert getattr(img[0, -1], c) == getattr(left_bottom, c)
            assert getattr(img[-1, 0], c) == getattr(right_top, c)
            assert getattr(img[-1, -1], c) == getattr(right_bottom, c)


def test_equalize(fx_asset):
    with Image(filename=str(fx_asset.join('gray_range.jpg'))) as img:
        print(img[0, 0], img[0, -1])
        img.equalize()
        print(img[0, 0], img[0, -1])
        # The top row should be nearly white, and the bottom nearly black.
        with img[0, 0] as light:
            assert light.red_int8 >= light.green_int8 >= light.blue_int8 >= 250
        with img[0, -1] as dark:
            assert dark.red_int8 <= dark.green_int8 <= dark.blue_int8 <= 5


def test_flip(fx_asset):
    with Image(filename=str(fx_asset.join('beach.jpg'))) as img:
        with img.clone() as flipped:
            flipped.flip()
            assert flipped[0, 0] == img[0, -1]
            assert flipped[0, -1] == img[0, 0]
            assert flipped[-1, 0] == img[-1, -1]
            assert flipped[-1, -1] == img[-1, 0]


def test_flop(fx_asset):
    with Image(filename=str(fx_asset.join('beach.jpg'))) as img:
        with img.clone() as flopped:
            flopped.flop()
            assert flopped[0, 0] == img[-1, 0]
            assert flopped[-1, 0] == img[0, 0]
            assert flopped[0, -1] == img[-1, -1]
            assert flopped[-1, -1] == img[0, -1]


<<<<<<< HEAD
=======
def test_frame(fx_asset):
    with Image(filename=str(fx_asset.join('mona-lisa.jpg'))) as img:
        img.frame(width=4, height=4)
        assert img[0, 0] == img[-1, -1]
        assert img[-1, 0] == img[0, -1]
    with Color('green') as green:
        with Image(filename=str(fx_asset.join('mona-lisa.jpg'))) as img:
            img.frame(matte=green, width=2, height=2)
            assert img[0, 0] == green
            assert img[-1, -1] == green


def test_frame_error(fx_asset):
    with Image(filename=str(fx_asset.join('mona-lisa.jpg'))) as img:
        with raises(TypeError):
            img.frame(width='one')
        with raises(TypeError):
            img.frame(height=3.5)
        with raises(TypeError):
            img.frame(matte='green')
        with raises(TypeError):
            img.frame(inner_bevel=None)
        with raises(TypeError):
            img.frame(outer_bevel='large')


def test_function(fx_asset):
    with Image(filename=str(fx_asset.join('croptest.png'))) as img:
        img.function(function='polynomial',
                     arguments=(4, -4, 1))
        assert img[150, 150] == Color('white')
        img.function(function='sinusoid',
                     arguments=(1,),
                     channel='red')
        assert abs(img[150, 150].red - Color('#80FFFF').red) < 0.01


def test_function_error(fx_asset):
    with Image(filename=str(fx_asset.join('croptest.png'))) as img:
        with raises(ValueError):
            img.function('bad function', 1)
        with raises(TypeError):
            img.function('sinusoid', 1)
        with raises(ValueError):
            img.function('sinusoid', (1,), channel='bad channel')


def test_fx(fx_asset):
    with Image(width=2, height=2, background=Color('black')) as xc1:
        # NavyBlue == #000080
        with xc1.fx('0.5019', channel='blue') as xc2:
            assert abs(xc2[0, 0].blue - Color('navy').blue) < 0.0001

    with Image(width=2, height=1, background=Color('white')) as xc1:
        with xc1.fx('0') as xc2:
            assert xc2[0, 0].red == 0


def test_fx_error(fx_asset):
    with Image() as empty_wand:
        with raises(AttributeError):
            with empty_wand.fx('8'):
                pass
    with Image(filename='rose:') as xc:
        with raises(OptionError):
            with xc.fx('/0'):
                pass
        with raises(TypeError):
            with xc.fx(('p[0,0]',)):
                pass
        with raises(ValueError):
            with xc.fx('p[0,0]', True):
                pass

>>>>>>> 18cffb3e
def test_transpose(fx_asset):
    with Image(filename=str(fx_asset.join('beach.jpg'))) as img:
        with img.clone() as transposed:
            transposed.transpose()
            assert transposed[501, 501] == Color('srgb(205,196,179)')


def test_transverse(fx_asset):
    with Image(filename=str(fx_asset.join('beach.jpg'))) as img:
        with img.clone() as transversed:
            transversed.transverse()
            assert transversed[500, 500] == Color('srgb(96,136,185)')


def test_get_orientation(fx_asset):
    with Image(filename=str(fx_asset.join('sasha.jpg'))) as img:
        assert img.orientation == 'undefined'

    with Image(filename=str(fx_asset.join('beach.jpg'))) as img:
        assert img.orientation == 'top_left'


def test_set_orientation(fx_asset):
    with Image(filename=str(fx_asset.join('beach.jpg'))) as img:
        img.orientation = 'bottom_right'
        assert img.orientation == 'bottom_right'


def test_auto_orientation(fx_asset):
    with Image(filename=str(fx_asset.join('beach.jpg'))) as img:
            # if orientation is undefined nothing should be changed
            before = img[100, 100]
            img.auto_orient()
            after = img[100, 100]
            assert before == after
            assert img.orientation == 'top_left'

    with Image(filename=str(fx_asset.join('orientationtest.jpg'))) as original:
        with original.clone() as img:
            # now we should get a flipped image
            assert img.orientation == 'bottom_left'
            before = img[100, 100]
            img.auto_orient()
            after = img[100, 100]
            assert before != after
            assert img.orientation == 'top_left'

            assert img[0, 0] == original[0, -1]
            assert img[0, -1] == original[0, 0]
            assert img[-1, 0] == original[-1, -1]
            assert img[-1, -1] == original[-1, 0]


def test_histogram(fx_asset):
    with Image(filename=str(fx_asset.join('trim-color-test.png'))) as a:
        h = a.histogram
        assert len(h) == 2
        assert frozenset(h) == frozenset([
            Color('srgb(0,255,0'),
            Color('srgb(0,0,255')
        ])
        assert dict(h) == {
            Color('srgb(0,255,0'): 5000,
            Color('srgb(0,0,255'): 5000,
        }
        assert Color('white') not in h
        assert Color('srgb(0,255,0)') in h
        assert Color('srgb(0,0,255)') in h
        assert h[Color('srgb(0,255,0)')] == 5000
        assert h[Color('srgb(0,0,255)')] == 5000


def test_gaussian_blur(fx_asset, display):
    with Image(filename=str(fx_asset.join('sasha.jpg'))) as img:
        before = img[100, 100]
        img.gaussian_blur(30, 10)
        after = img[100, 100]
        assert before != after
        assert 0.84 <= after.red <= 0.851
        assert 0.74 <= after.green <= 0.75
        assert 0.655 <= after.blue < 0.67


def test_modulate(fx_asset, display):
    with Image(filename=str(fx_asset.join('sasha.jpg'))) as img:
        before = img[100, 100]
        img.modulate(120, 120, 120)
        after = img[100, 100]
        assert before != after
        assert 0.98 <= after.red <= 0.99
        assert 0.98 <= after.green <= 0.99
        assert 0.96 <= after.blue <= 0.97


def test_unsharp_mask(fx_asset, display):
    with Image(filename=str(fx_asset.join('sasha.jpg'))) as img:
        before = img[100, 100]
        img.unsharp_mask(1.1, 1, 0.5, 0.001)
        after = img[100, 100]
        assert before != after
        assert 0.89 <= after.red <= 0.90
        assert 0.82 <= after.green <= 0.83
        assert 0.72 <= after.blue < 0.74


def test_compression(fx_asset):
    with Image(filename=str(fx_asset.join('sasha.jpg'))) as img:
        assert img.compression == 'group4'


def test_issue_150(fx_asset, tmpdir):
    """Should not be terminated with segmentation fault.

    https://github.com/dahlia/wand/issues/150

    """
    with Image(filename=str(fx_asset.join('tiger_hd-1920x1080.jpg'))) as img:
        img.format = 'pjpeg'
        with open(str(tmpdir.join('out.jpg')), 'wb') as f:
            img.save(file=f)<|MERGE_RESOLUTION|>--- conflicted
+++ resolved
@@ -1359,8 +1359,6 @@
             assert flopped[-1, -1] == img[0, -1]
 
 
-<<<<<<< HEAD
-=======
 def test_frame(fx_asset):
     with Image(filename=str(fx_asset.join('mona-lisa.jpg'))) as img:
         img.frame(width=4, height=4)
@@ -1435,7 +1433,6 @@
             with xc.fx('p[0,0]', True):
                 pass
 
->>>>>>> 18cffb3e
 def test_transpose(fx_asset):
     with Image(filename=str(fx_asset.join('beach.jpg'))) as img:
         with img.clone() as transposed:
