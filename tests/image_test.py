--- conflicted
+++ resolved
@@ -1198,7 +1198,7 @@
         assert 0.74 <= after.green <= 0.75
         assert 0.655 <= after.blue < 0.67
 
-<<<<<<< HEAD
+
 def test_modulate(fx_asset, display):
     with Image(filename=str(fx_asset.join('sasha.jpg'))) as img:
         before = img[100,100]
@@ -1208,7 +1208,7 @@
         assert 0.98 <= after.red <= 0.99
         assert 0.98 <= after.green <= 0.99
         assert 0.96 <= after.blue <= 0.97
-=======
+
 
 def test_unsharp_mask(fx_asset, display):
     with Image(filename=str(fx_asset.join('sasha.jpg'))) as img:
@@ -1218,5 +1218,4 @@
         assert before != after
         assert 0.89 <= after.red <= 0.90
         assert 0.82 <= after.green <= 0.83
-        assert 0.73 <= after.blue < 0.74
->>>>>>> 8635fe27
+        assert 0.73 <= after.blue < 0.74