""":mod:`wand.api` --- Low-level interfaces
~~~~~~~~~~~~~~~~~~~~~~~~~~~~~~~~~~~~~~~~~~~

.. versionchanged:: 0.1.10
   Changed to throw :exc:`~exceptions.ImportError` instead of
   :exc:`~exceptions.AttributeError` when the shared library fails to load.

"""
import ctypes
import ctypes.util
import os
import os.path
import sys
import platform

__all__ = ('MagickPixelPacket', 'c_magick_char_p', 'library', 'libc',
           'libmagick', 'load_library')


class c_magick_char_p(ctypes.c_char_p):
    """This subclass prevents the automatic conversion behavior of
    :class:`ctypes.c_char_p`, allowing memory to be properly freed in the
    destructor.  It must only be used for non-const character pointers
    returned by ImageMagick functions.

    """

    def __del__(self):
        """Relinquishes memory allocated by ImageMagick.
        We don't need to worry about checking for ``NULL`` because
        :c:func:`MagickRelinquishMemory` does that for us.
        Note alslo that :class:`ctypes.c_char_p` has no
        :meth:`~object.__del__` method, so we don't need to
        (and indeed can't) call the superclass destructor.

        """
        library.MagickRelinquishMemory(self)


def find_library(suffix=''):
    """Finds library path to try loading.  The result paths are not
    guarenteed that they exist.

    :param suffix: optional suffix e.g. ``'-Q16'``
    :type suffix: :class:`basestring`
    :returns: a pair of libwand and libmagick paths.  they can be the same.
              path can be ``None`` as well
    :rtype: :class:`tuple`

    """
    libwand = None
    system = platform.system()
    magick_home = os.environ.get('MAGICK_HOME')
    if magick_home:
        if system == 'Windows':
            libwand = 'CORE_RL_wand_{0}.dll'.format(suffix),
        elif system == 'Darwin':
            libwand = 'lib', 'libMagickWand{0}.dylib'.format(suffix),
        else:
            libwand = 'lib', 'libMagickWand{0}.so'.format(suffix),
        libwand = os.path.join(magick_home, *libwand)
    else:
        if system == 'Windows':
            libwand = ctypes.util.find_library('CORE_RL_wand_' + suffix)
        else:
            libwand = ctypes.util.find_library('MagickWand' + suffix)
    if system == 'Windows':
        # On Windows, the API is split between two libs. On other platforms,
        # it's all contained in one.
        libmagick_filename = 'CORE_RL_magick_' + suffix
        if magick_home:
            libmagick = os.path.join(magick_home, libmagick_filename + '.dll')
        else:
            libmagick = ctypes.util.find_library(libmagick_filename)
        return libwand, libmagick
    return libwand, libwand


def load_library():
    """Loads the MagickWand library.

    :returns: the MagickWand library and the ImageMagick library
    :rtype: :class:`ctypes.CDLL`

    """
    tried_paths = []
    for suffix in '', '-Q16', '-Q8', '-6.Q16':
        libwand_path, libmagick_path = find_library(suffix)
        if libwand_path is None or libmagick_path is None:
            continue
        tried_paths.append(libwand_path)
        try:
            libwand = ctypes.CDLL(libwand_path)
            if libwand_path == libmagick_path:
                libmagick = libwand
            else:
                tried_paths.append(libmagick_path)
                libmagick = ctypes.CDLL(libmagick_path)
        except (IOError, OSError):
            continue
        return libwand, libmagick
    raise IOError('cannot find library; tried paths: ' + repr(tried_paths))


if not hasattr(ctypes, 'c_ssize_t'):
    if ctypes.sizeof(ctypes.c_uint) == ctypes.sizeof(ctypes.c_void_p):
        ctypes.c_ssize_t = ctypes.c_int
    elif ctypes.sizeof(ctypes.c_ulong) == ctypes.sizeof(ctypes.c_void_p):
        ctypes.c_ssize_t = ctypes.c_long
    elif ctypes.sizeof(ctypes.c_ulonglong) == ctypes.sizeof(ctypes.c_void_p):
        ctypes.c_ssize_t = ctypes.c_longlong


class MagickPixelPacket(ctypes.Structure):

    _fields_ = [('storage_class', ctypes.c_int),
                ('colorspace', ctypes.c_int),
                ('matte', ctypes.c_int),
                ('fuzz', ctypes.c_double),
                ('depth', ctypes.c_size_t),
                ('red', ctypes.c_double),
                ('green', ctypes.c_double),
                ('blue', ctypes.c_double),
                ('opacity', ctypes.c_double),
                ('index', ctypes.c_double)]


# Preserve the module itself even if it fails to import
sys.modules['wand._api'] = sys.modules['wand.api']

try:
    libraries = load_library()
except (OSError, IOError):
    msg = 'http://docs.wand-py.org/en/latest/guide/install.html'
    if sys.platform.startswith('freebsd'):
        msg = 'pkg_add -r'
    elif sys.platform == 'win32':
        msg += '#install-imagemagick-on-windows'
    elif sys.platform == 'darwin':
        for pkgmgr in 'brew', 'port':
            with os.popen('which ' + pkgmgr) as f:
                if f.read().strip():
                    msg = pkgmgr + ' install imagemagick'
                    break
        else:
            msg += '#install-imagemagick-on-mac'
    else:
        distname, _, __ = platform.linux_distribution()
        distname = (distname or '').lower()
        if distname in ('debian', 'ubuntu'):
            msg = 'apt-get install libmagickwand-dev'
        elif distname in ('fedora', 'centos', 'redhat'):
            msg = 'yum install ImageMagick-devel'
    raise ImportError('MagickWand shared library not found.\n'
                      'You probably had not installed ImageMagick library.\n'
                      'Try to install:\n  ' + msg)

#: (:class:`ctypes.CDLL`) The MagickWand library.
library = libraries[0]

#: (:class:`ctypes.CDLL`) The ImageMagick library.  It is the same with
#: :data:`library` on platforms other than Windows.
#:
#: .. versionadded:: 0.1.10
libmagick = libraries[1]

try:
    library.MagickWandGenesis.argtypes = []
    library.MagickWandTerminus.argtypes = []

    library.NewMagickWand.argtypes = []
    library.NewMagickWand.restype = ctypes.c_void_p

    library.MagickNewImage.argtypes = [ctypes.c_void_p, ctypes.c_int,
                                       ctypes.c_int, ctypes.c_void_p]

    library.ClearMagickWand.argtypes = [ctypes.c_void_p]

    library.DestroyMagickWand.argtypes = [ctypes.c_void_p]
    library.DestroyMagickWand.restype = ctypes.c_void_p

    library.CloneMagickWand.argtypes = [ctypes.c_void_p]
    library.CloneMagickWand.restype = ctypes.c_void_p

    library.IsMagickWand.argtypes = [ctypes.c_void_p]

    library.MagickGetException.argtypes = [ctypes.c_void_p,
                                           ctypes.POINTER(ctypes.c_int)]
    library.MagickGetException.restype = c_magick_char_p

    library.MagickClearException.argtypes = [ctypes.c_void_p]

    library.MagickSetFilename.argtypes = [ctypes.c_void_p, ctypes.c_char_p]

    library.MagickReadImageBlob.argtypes = [ctypes.c_void_p, ctypes.c_void_p,
                                            ctypes.c_size_t]

    library.MagickReadImage.argtypes = [ctypes.c_void_p, ctypes.c_char_p]

    library.MagickReadImageFile.argtypes = [ctypes.c_void_p, ctypes.c_void_p]

    library.MagickGetImageFormat.argtypes = [ctypes.c_void_p]
    library.MagickGetImageFormat.restype = c_magick_char_p

    library.MagickSetImageFormat.argtypes = [ctypes.c_void_p, ctypes.c_char_p]

    libmagick.MagickToMime.argtypes = [ctypes.c_char_p]
    libmagick.MagickToMime.restype = c_magick_char_p

    library.MagickGetImageSignature.argtypes = [ctypes.c_void_p]
    library.MagickGetImageSignature.restype = c_magick_char_p

    library.MagickGetImageProperty.argtypes = [ctypes.c_void_p, ctypes.c_char_p]
    library.MagickGetImageProperty.restype = c_magick_char_p

    library.MagickGetImageProperties.argtypes = [
        ctypes.c_void_p,
        ctypes.c_char_p,
        ctypes.POINTER(ctypes.c_size_t)
    ]
    library.MagickGetImageProperties.restype = ctypes.POINTER(ctypes.c_char_p)

    library.MagickSetImageProperty.argtypes = [ctypes.c_void_p, ctypes.c_char_p,
                                               ctypes.c_char_p]

    library.MagickDeleteImageProperty.argtypes = [ctypes.c_void_p,
                                                  ctypes.c_char_p]
    library.MagickGetImageBackgroundColor.argtypes = [ctypes.c_void_p,
                                                      ctypes.c_void_p]

    library.MagickSetImageBackgroundColor.argtypes = [ctypes.c_void_p,
                                                      ctypes.c_void_p]

    library.MagickGetImageAlphaChannel.argtypes = [ctypes.c_void_p]
    library.MagickGetImageAlphaChannel.restype = ctypes.c_size_t

    library.MagickSetImageAlphaChannel.argtypes = [ctypes.c_void_p,
                                                   ctypes.c_int]

    library.MagickGetImageBlob.argtypes = [ctypes.c_void_p,
                                           ctypes.POINTER(ctypes.c_size_t)]
    library.MagickGetImageBlob.restype = ctypes.POINTER(ctypes.c_ubyte)

    library.MagickGetImagesBlob.argtypes = [ctypes.c_void_p,
                                            ctypes.POINTER(ctypes.c_size_t)]
    library.MagickGetImagesBlob.restype = ctypes.POINTER(ctypes.c_ubyte)

    library.MagickWriteImage.argtypes = [ctypes.c_void_p, ctypes.c_char_p]

    library.MagickWriteImageFile.argtypes = [ctypes.c_void_p, ctypes.c_void_p]

    library.MagickWriteImages.argtypes = [ctypes.c_void_p, ctypes.c_char_p]

    library.MagickWriteImagesFile.argtypes = [ctypes.c_void_p, ctypes.c_void_p]

    library.MagickGetImageResolution.argtypes = [
        ctypes.c_void_p,
        ctypes.POINTER(ctypes.c_double),
        ctypes.POINTER(ctypes.c_double)
    ]

    library.MagickSetImageResolution.argtypes = [ctypes.c_void_p,
                                                 ctypes.c_double,
                                                 ctypes.c_double]

    library.MagickSetResolution.argtypes = [ctypes.c_void_p, ctypes.c_double,
                                            ctypes.c_double]

    library.MagickGetImageWidth.argtypes = [ctypes.c_void_p]
    library.MagickGetImageWidth.restype = ctypes.c_size_t

    library.MagickGetImageHeight.argtypes = [ctypes.c_void_p]
    library.MagickGetImageHeight.restype = ctypes.c_size_t

    library.MagickGetImageUnits.argtypes = [ctypes.c_void_p]

    library.MagickSetImageUnits.argtypes = [ctypes.c_void_p, ctypes.c_int]

    library.MagickGetImageDepth.argtypes = [ctypes.c_void_p]
    library.MagickGetImageDepth.restype = ctypes.c_size_t

    library.MagickSetImageDepth.argtypes = [ctypes.c_void_p]

    library.MagickGetImageChannelDepth.argtypes = [ctypes.c_void_p,
                                                   ctypes.c_int]
    library.MagickGetImageChannelDepth.restype = ctypes.c_size_t

    library.MagickSeparateImageChannel.argtypes = [ctypes.c_void_p,
                                                   ctypes.c_int]

    library.MagickCropImage.argtypes = [ctypes.c_void_p, ctypes.c_size_t,
                                        ctypes.c_size_t, ctypes.c_ssize_t,
                                        ctypes.c_ssize_t]

    library.MagickFlipImage.argtypes = [ctypes.c_void_p]

    library.MagickFlopImage.argtypes = [ctypes.c_void_p]

    library.MagickResetImagePage.argtypes = [ctypes.c_void_p, ctypes.c_char_p]

    library.MagickResizeImage.argtypes = [ctypes.c_void_p, ctypes.c_size_t,
                                          ctypes.c_size_t, ctypes.c_int,
                                          ctypes.c_double]

    library.MagickTransformImage.argtypes = [ctypes.c_void_p, ctypes.c_char_p,
                                             ctypes.c_char_p]
    library.MagickTransformImage.restype = ctypes.c_void_p

    library.MagickTransparentPaintImage.argtypes = [
        ctypes.c_void_p, ctypes.c_void_p, ctypes.c_double, ctypes.c_double,
        ctypes.c_int
    ]

    library.MagickLiquidRescaleImage.argtypes = [
        ctypes.c_void_p, ctypes.c_size_t, ctypes.c_size_t,
        ctypes.c_double, ctypes.c_double
    ]

    library.MagickRotateImage.argtypes = [ctypes.c_void_p, ctypes.c_void_p,
                                          ctypes.c_double]

    library.MagickBorderImage.argtypes = [ctypes.c_void_p, ctypes.c_void_p,
                                          ctypes.c_size_t, ctypes.c_size_t]

    library.MagickResetIterator.argtypes = [ctypes.c_void_p]

    library.MagickSetLastIterator.argtypes = [ctypes.c_void_p]

    library.MagickGetIteratorIndex.argtypes = [ctypes.c_void_p]
    library.MagickGetIteratorIndex.restype = ctypes.c_ssize_t

    library.MagickCoalesceImages.argtypes = [ctypes.c_void_p]
    library.MagickCoalesceImages.restype = ctypes.c_void_p

    library.MagickIdentifyImage.argtypes = [ctypes.c_void_p]
    library.MagickIdentifyImage.restype = ctypes.c_char_p

    library.MagickRelinquishMemory.argtypes = [ctypes.c_void_p]
    library.MagickRelinquishMemory.restype = ctypes.c_void_p

    library.NewPixelIterator.argtypes = [ctypes.c_void_p]
    library.NewPixelIterator.restype = ctypes.c_void_p

    library.DestroyPixelIterator.argtypes = [ctypes.c_void_p]
    library.DestroyPixelIterator.restype = ctypes.c_void_p

    library.ClonePixelIterator.argtypes = [ctypes.c_void_p]
    library.ClonePixelIterator.restype = ctypes.c_void_p

    library.IsPixelIterator.argtypes = [ctypes.c_void_p]

    library.PixelGetIteratorException.argtypes = [ctypes.c_void_p,
                                                  ctypes.POINTER(ctypes.c_int)]
    library.PixelGetIteratorException.restype = c_magick_char_p

    library.PixelClearIteratorException.argtypes = [ctypes.c_void_p]

    library.PixelSetFirstIteratorRow.argtypes = [ctypes.c_void_p]

    library.PixelSetIteratorRow.argtypes = [ctypes.c_void_p, ctypes.c_ssize_t]

    library.PixelGetNextIteratorRow.argtypes = [ctypes.c_void_p,
                                                ctypes.POINTER(ctypes.c_size_t)]
    library.PixelGetNextIteratorRow.restype = ctypes.POINTER(ctypes.c_void_p)

    library.NewPixelWand.argtypes = []
    library.NewPixelWand.restype = ctypes.c_void_p

    library.DestroyPixelWand.argtypes = [ctypes.c_void_p]
    library.DestroyPixelWand.restype = ctypes.c_void_p

    library.IsPixelWand.argtypes = [ctypes.c_void_p]

    library.PixelGetException.argtypes = [ctypes.c_void_p,
                                          ctypes.POINTER(ctypes.c_int)]
    library.PixelGetException.restype = c_magick_char_p

    library.PixelClearException.argtypes = [ctypes.c_void_p]

    library.IsPixelWandSimilar.argtypes = [ctypes.c_void_p, ctypes.c_void_p,
                                           ctypes.c_double]

    library.PixelGetMagickColor.argtypes = [ctypes.c_void_p, ctypes.c_void_p]

    library.PixelSetMagickColor.argtypes = [ctypes.c_void_p, ctypes.c_void_p]

    library.PixelSetColor.argtypes = [ctypes.c_void_p, ctypes.c_char_p]

    library.PixelGetColorAsString.argtypes = [ctypes.c_void_p]
    library.PixelGetColorAsString.restype = c_magick_char_p

    library.PixelGetRed.argtypes = [ctypes.c_void_p]
    library.PixelGetRed.restype = ctypes.c_double

    library.PixelGetGreen.argtypes = [ctypes.c_void_p]
    library.PixelGetGreen.restype = ctypes.c_double

    library.PixelGetBlue.argtypes = [ctypes.c_void_p]
    library.PixelGetBlue.restype = ctypes.c_double

    library.PixelGetAlpha.argtypes = [ctypes.c_void_p]
    library.PixelGetAlpha.restype = ctypes.c_double

    library.PixelGetRedQuantum.argtypes = [ctypes.c_void_p]
    library.PixelGetRedQuantum.restype = ctypes.c_size_t

    library.PixelGetGreenQuantum.argtypes = [ctypes.c_void_p]
    library.PixelGetGreenQuantum.restype = ctypes.c_size_t

    library.PixelGetBlueQuantum.argtypes = [ctypes.c_void_p]
    library.PixelGetBlueQuantum.restype = ctypes.c_size_t

    library.PixelGetAlphaQuantum.argtypes = [ctypes.c_void_p]
    library.PixelGetAlphaQuantum.restype = ctypes.c_size_t

    library.MagickGetQuantumRange.argtypes = [ctypes.POINTER(ctypes.c_size_t)]

    library.MagickSetIteratorIndex.argtypes = [ctypes.c_void_p,
                                               ctypes.c_ssize_t]

    library.MagickGetImageType.argtypes = [ctypes.c_void_p]

    library.MagickSetImageType.argtypes = [ctypes.c_void_p, ctypes.c_int]

    library.MagickEvaluateImageChannel.argtypes = [ctypes.c_void_p,
                                                   ctypes.c_int,
                                                   ctypes.c_int,
                                                   ctypes.c_double]

    library.MagickCompositeImage.argtypes = [ctypes.c_void_p, ctypes.c_void_p,
                                             ctypes.c_int, ctypes.c_ssize_t,
                                             ctypes.c_ssize_t]

    library.MagickCompositeImageChannel.argtypes = [
        ctypes.c_void_p, ctypes.c_int, ctypes.c_void_p,
        ctypes.c_int, ctypes.c_ssize_t, ctypes.c_ssize_t
    ]

    library.MagickGetImageCompressionQuality.argtypes = [ctypes.c_void_p]
    library.MagickGetImageCompressionQuality.restype = ctypes.c_ssize_t

    library.MagickSetImageCompressionQuality.argtypes = [ctypes.c_void_p,
                                                         ctypes.c_ssize_t]

    library.MagickStripImage.argtypes = [ctypes.c_void_p]

    library.MagickTrimImage.argtypes = [ctypes.c_void_p]

<<<<<<< HEAD
    library.MagickGetNumberImages.argtypes = [ctypes.c_void_p]
    library.MagickGetNumberImages.restype = ctypes.c_size_t

    library.MagickGetIteratorIndex.argtypes = [ctypes.c_void_p]
    library.MagickGetIteratorIndex.restype = ctypes.c_size_t

    library.MagickSetIteratorIndex.argtypes = [ctypes.c_void_p,
                                               ctypes.c_ssize_t]

    library.MagickSetFirstIterator.argtypes = [ctypes.c_void_p]

    library.MagickSetLastIterator.argtypes = [ctypes.c_void_p]

    library.MagickAddImage.argtypes = [ctypes.c_void_p, ctypes.c_void_p]

    library.MagickRemoveImage.argtypes = [ctypes.c_void_p]

    library.NewMagickWandFromImage.argtypes = [ctypes.c_void_p]
    library.NewMagickWandFromImage.restype = ctypes.c_void_p

    library.GetImageFromMagickWand.argtypes = [ctypes.c_void_p]
    library.GetImageFromMagickWand.restype = ctypes.c_void_p

    library.CloneImages.argtypes = [ctypes.c_void_p, ctypes.c_char_p,
                                    ctypes.c_void_p]
    library.CloneImages.restype = ctypes.c_void_p

    library.AcquireExceptionInfo.argtypes = []
    library.AcquireExceptionInfo.restype = ctypes.c_void_p

    library.DestroyExceptionInfo.argtypes = [ctypes.c_void_p]
    library.DestroyExceptionInfo.restype = ctypes.c_void_p
=======
    library.MagickGetSize.argtypes = [ctypes.c_void_p,
                                      ctypes.POINTER(ctypes.c_uint),
                                      ctypes.POINTER(ctypes.c_uint)]
    library.MagickGetSize.restype = ctypes.c_int

    library.MagickSetSize.argtypes = [ctypes.c_void_p,
                                      ctypes.c_uint,
                                      ctypes.c_uint]
    library.MagickSetSize.restype = ctypes.c_int

    library.MagickGetFont.argtypes = [ctypes.c_void_p]
    library.MagickGetFont.restype = ctypes.c_char_p

    library.MagickSetFont.argtypes = [ctypes.c_void_p,
                                      ctypes.c_char_p]
    library.MagickSetFont.restype = ctypes.c_int

    library.MagickGetPointsize.argtypes = [ctypes.c_void_p]
    library.MagickGetPointsize.restype = ctypes.c_double

    library.MagickSetPointsize.argtypes = [ctypes.c_void_p,
                                           ctypes.c_double]
    library.MagickSetPointsize.restype = ctypes.c_int

    library.MagickGetGravity.argtypes = [ctypes.c_void_p]
    library.MagickGetGravity.restype = ctypes.c_int

    library.MagickSetGravity.argtypes = [ctypes.c_void_p,
                                         ctypes.c_int]
    library.MagickSetGravity.restype = ctypes.c_int

    library.MagickSetLastIterator.argtypes = [ctypes.c_void_p]

    library.MagickGetBackgroundColor.argtypes = [ctypes.c_void_p]
    library.MagickGetBackgroundColor.restype = ctypes.c_void_p

    library.MagickSetBackgroundColor.argtypes = [ctypes.c_void_p,
                                                 ctypes.c_void_p]
    library.MagickSetBackgroundColor.restype = ctypes.c_int

    library.MagickGetOption.argtypes = [ctypes.c_void_p,
                                        ctypes.c_char_p]
    library.MagickGetOption.restype = ctypes.c_char_p

    library.MagickSetOption.argtypes = [ctypes.c_void_p,
                                        ctypes.c_char_p,
                                        ctypes.c_char_p]
    library.MagickSetOption.restype = ctypes.c_int

    library.MagickGetAntialias.argtypes = [ctypes.c_void_p]
    library.MagickGetAntialias.restype = ctypes.c_int

    library.MagickSetAntialias.argtypes = [ctypes.c_void_p,
                                           ctypes.c_int]
    library.MagickSetAntialias.restype = ctypes.c_int
>>>>>>> 9935d40b

    # These functions are const so it's okay for them to be c_char_p
    libmagick.GetMagickVersion.argtypes = [ctypes.POINTER(ctypes.c_size_t)]
    libmagick.GetMagickVersion.restype = ctypes.c_char_p

    libmagick.GetMagickReleaseDate.argtypes = []
    libmagick.GetMagickReleaseDate.restype = ctypes.c_char_p

    libmagick.GetMagickQuantumDepth.argtypes = [ctypes.POINTER(ctypes.c_size_t)]
    libmagick.GetMagickQuantumDepth.restype = ctypes.c_char_p

    library.NewDrawingWand.restype = ctypes.c_void_p

    library.CloneDrawingWand.argtypes = [ctypes.c_void_p]
    library.CloneDrawingWand.restype = ctypes.c_void_p

    library.DestroyDrawingWand.argtypes = [ctypes.c_void_p]
    library.DestroyDrawingWand.restype = ctypes.c_void_p

    library.IsDrawingWand.argtypes = [ctypes.c_void_p]
    library.IsDrawingWand.restype = ctypes.c_int

    library.DrawGetException.argtypes = [ctypes.c_void_p,
                                         ctypes.POINTER(ctypes.c_int)]
    library.DrawGetException.restype = ctypes.c_char_p

    library.DrawClearException.argtypes = [ctypes.c_void_p]
    library.DrawClearException.restype = ctypes.c_int

    library.DrawSetFont.argtypes = [ctypes.c_void_p,
                                    ctypes.c_char_p]

    library.DrawSetFontSize.argtypes = [ctypes.c_void_p,
                                        ctypes.c_double]

    library.DrawSetFillColor.argtypes = [ctypes.c_void_p,
                                         ctypes.c_void_p]

    library.DrawSetTextAlignment.argtypes = [ctypes.c_void_p,
                                             ctypes.c_int]

    library.DrawSetTextAntialias.argtypes = [ctypes.c_void_p,
                                             ctypes.c_int]

    library.DrawSetTextDecoration.argtypes = [ctypes.c_void_p,
                                              ctypes.c_int]

    library.DrawSetTextEncoding.argtypes = [ctypes.c_void_p,
                                            ctypes.c_char_p]

    library.DrawSetTextInterlineSpacing.argtypes = [ctypes.c_void_p,
                                                    ctypes.c_double]

    library.DrawSetTextInterwordSpacing.argtypes = [ctypes.c_void_p,
                                                    ctypes.c_double]

    library.DrawSetTextKerning.argtypes = [ctypes.c_void_p,
                                           ctypes.c_double]

    library.DrawSetTextUnderColor.argtypes = [ctypes.c_void_p,
                                              ctypes.c_void_p]

    library.DrawGetFillColor.argtypes = [ctypes.c_void_p,
                                         ctypes.c_void_p]

    library.DrawGetFont.argtypes = [ctypes.c_void_p]
    library.DrawGetFont.restype = ctypes.c_char_p

    library.DrawGetFontSize.argtypes = [ctypes.c_void_p]
    library.DrawGetFontSize.restype = ctypes.c_double

    library.DrawGetTextAlignment.argtypes = [ctypes.c_void_p]
    library.DrawGetTextAlignment.restype = ctypes.c_int

    library.DrawGetTextAntialias.argtypes = [ctypes.c_void_p]
    library.DrawGetTextAntialias.restype = ctypes.c_int

    library.DrawGetTextDecoration.argtypes = [ctypes.c_void_p]
    library.DrawGetTextDecoration.restype = ctypes.c_int

    library.DrawGetTextEncoding.argtypes = [ctypes.c_void_p]
    library.DrawGetTextEncoding.restype = ctypes.c_char_p

    library.DrawGetTextInterlineSpacing.argtypes = [ctypes.c_void_p]
    library.DrawGetTextInterlineSpacing.restype = ctypes.c_double

    library.DrawGetTextInterwordSpacing.argtypes = [ctypes.c_void_p]
    library.DrawGetTextInterwordSpacing.restype = ctypes.c_double

    library.DrawGetTextKerning.argtypes = [ctypes.c_void_p]
    library.DrawGetTextKerning.restype = ctypes.c_double

    library.DrawGetTextUnderColor.argtypes = [ctypes.c_void_p,
                                              ctypes.c_void_p]

    library.DrawSetGravity.argtypes = [ctypes.c_void_p,
                                       ctypes.c_int]

    library.DrawGetGravity.argtypes = [ctypes.c_void_p]
    library.DrawGetGravity.restype = ctypes.c_int

    library.MagickAnnotateImage.argtypes = [ctypes.c_void_p,
                                            ctypes.c_void_p,
                                            ctypes.c_double,
                                            ctypes.c_double,
                                            ctypes.c_double,
                                            ctypes.c_char_p]
    library.MagickAnnotateImage.restype = ctypes.c_int

    library.ClearDrawingWand.argtypes = [ctypes.c_void_p]

    library.MagickDrawImage.argtypes = [ctypes.c_void_p,
                                        ctypes.c_void_p]
    library.MagickDrawImage.restype = ctypes.c_int

    library.DrawLine.argtypes = [ctypes.c_void_p,
                                 ctypes.c_double,
                                 ctypes.c_double,
                                 ctypes.c_double,
                                 ctypes.c_double]

    library.DrawAnnotation.argtypes = [ctypes.c_void_p,
                                       ctypes.c_double,
                                       ctypes.c_double,
                                       ctypes.POINTER(ctypes.c_ubyte)]

    library.MagickNormalizeImage.argtypes = [ctypes.c_void_p]

    library.MagickNormalizeImageChannel.argtypes = [ctypes.c_void_p,
                                                    ctypes.c_int]

    library.MagickQueryFontMetrics.argtypes = [ctypes.c_void_p,
                                               ctypes.c_void_p,
                                               ctypes.c_char_p]
    library.MagickQueryFontMetrics.restype = ctypes.POINTER(ctypes.c_double)

    library.MagickQueryMultilineFontMetrics.argtypes = [ctypes.c_void_p,
                                                        ctypes.c_void_p,
                                                        ctypes.c_char_p]
    library.MagickQueryMultilineFontMetrics.restype = ctypes.POINTER(
        ctypes.c_double
    )
except AttributeError:
    raise ImportError('MagickWand shared library not found or incompatible')

#: (:class:`ctypes.CDLL`) The C standard library.
libc = None

if platform.system() == 'Windows':
    libc = ctypes.CDLL(ctypes.util.find_msvcrt())
else:
    if platform.system() == 'Darwin':
        libc = ctypes.cdll.LoadLibrary('libc.dylib')
    elif platform.system() == 'FreeBSD':
        libc = ctypes.cdll.LoadLibrary(ctypes.util.find_library('c'))
    else:
        libc = ctypes.cdll.LoadLibrary('libc.so.6')
    libc.fdopen.argtypes = [ctypes.c_int, ctypes.c_char_p]
    libc.fdopen.restype = ctypes.c_void_p

libc.free.argtypes = [ctypes.c_void_p]
<|MERGE_RESOLUTION|>--- conflicted
+++ resolved
@@ -446,7 +446,6 @@
 
     library.MagickTrimImage.argtypes = [ctypes.c_void_p]
 
-<<<<<<< HEAD
     library.MagickGetNumberImages.argtypes = [ctypes.c_void_p]
     library.MagickGetNumberImages.restype = ctypes.c_size_t
 
@@ -479,7 +478,7 @@
 
     library.DestroyExceptionInfo.argtypes = [ctypes.c_void_p]
     library.DestroyExceptionInfo.restype = ctypes.c_void_p
-=======
+
     library.MagickGetSize.argtypes = [ctypes.c_void_p,
                                       ctypes.POINTER(ctypes.c_uint),
                                       ctypes.POINTER(ctypes.c_uint)]
@@ -535,7 +534,6 @@
     library.MagickSetAntialias.argtypes = [ctypes.c_void_p,
                                            ctypes.c_int]
     library.MagickSetAntialias.restype = ctypes.c_int
->>>>>>> 9935d40b
 
     # These functions are const so it's okay for them to be c_char_p
     libmagick.GetMagickVersion.argtypes = [ctypes.POINTER(ctypes.c_size_t)]
