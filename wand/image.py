""":mod:`wand.image` --- Image objects
~~~~~~~~~~~~~~~~~~~~~~~~~~~~~~~~~~~~~~

Opens and manipulates images. Image objects can be used in :keyword:`with`
statement, and these resources will be automatically managed (even if any
error happened)::

    with Image(filename='pikachu.png') as i:
        print('width =', i.width)
        print('height =', i.height)

"""
import collections
import ctypes
import functools
import numbers
import weakref

from . import compat
from .api import MagickPixelPacket, libc, libmagick, library
from .color import Color
from .compat import (binary, binary_type, encode_filename, file_types,
                     string_type, text, xrange)
from .exceptions import MissingDelegateError, WandException
from .resource import DestroyedResourceError, Resource
from .font import Font


__all__ = ('ALPHA_CHANNEL_TYPES', 'CHANNELS', 'COLORSPACE_TYPES',
           'COMPOSITE_OPERATORS', 'COMPRESSION_TYPES',
           'EVALUATE_OPS', 'FILTER_TYPES',
           'GRAVITY_TYPES', 'IMAGE_TYPES', 'ORIENTATION_TYPES', 'UNIT_TYPES',
           'FUNCTION_TYPES',
           'BaseImage', 'ChannelDepthDict', 'ChannelImageDict',
           'ClosedImageError', 'HistogramDict', 'Image', 'ImageProperty',
           'Iterator', 'Metadata', 'OptionDict', 'manipulative')


#: (:class:`tuple`) The list of filter types.
#:
#: - ``'undefined'``
#: - ``'point'``
#: - ``'box'``
#: - ``'triangle'``
#: - ``'hermite'``
#: - ``'hanning'``
#: - ``'hamming'``
#: - ``'blackman'``
#: - ``'gaussian'``
#: - ``'quadratic'``
#: - ``'cubic'``
#: - ``'catrom'``
#: - ``'mitchell'``
#: - ``'jinc'``
#: - ``'sinc'``
#: - ``'sincfast'``
#: - ``'kaiser'``
#: - ``'welsh'``
#: - ``'parzen'``
#: - ``'bohman'``
#: - ``'bartlett'``
#: - ``'lagrange'``
#: - ``'lanczos'``
#: - ``'lanczossharp'``
#: - ``'lanczos2'``
#: - ``'lanczos2sharp'``
#: - ``'robidoux'``
#: - ``'robidouxsharp'``
#: - ``'cosine'``
#: - ``'spline'``
#: - ``'sentinel'``
#:
#: .. seealso::
#:
#:    `ImageMagick Resize Filters`__
#:       Demonstrates the results of resampling images using the various
#:       resize filters and blur settings available in ImageMagick.
#:
#:    __ http://www.imagemagick.org/Usage/resize/
FILTER_TYPES = ('undefined', 'point', 'box', 'triangle', 'hermite', 'hanning',
                'hamming', 'blackman', 'gaussian', 'quadratic', 'cubic',
                'catrom', 'mitchell', 'jinc', 'sinc', 'sincfast', 'kaiser',
                'welsh', 'parzen', 'bohman', 'bartlett', 'lagrange', 'lanczos',
                'lanczossharp', 'lanczos2', 'lanczos2sharp', 'robidoux',
                'robidouxsharp', 'cosine', 'spline', 'sentinel')

#: (:class:`tuple`) The list of composition operators
#:
#: - ``'undefined'``
#: - ``'no'``
#: - ``'add'``
#: - ``'atop'``
#: - ``'blend'``
#: - ``'bumpmap'``
#: - ``'change_mask'``
#: - ``'clear'``
#: - ``'color_burn'``
#: - ``'color_dodge'``
#: - ``'colorize'``
#: - ``'copy_black'``
#: - ``'copy_blue'``
#: - ``'copy'``
#: - ``'copy_cyan'``
#: - ``'copy_green'``
#: - ``'copy_magenta'``
#: - ``'copy_opacity'``
#: - ``'copy_red'``
#: - ``'copy_yellow'``
#: - ``'darken'``
#: - ``'dst_atop'``
#: - ``'dst'``
#: - ``'dst_in'``
#: - ``'dst_out'``
#: - ``'dst_over'``
#: - ``'difference'``
#: - ``'displace'``
#: - ``'dissolve'``
#: - ``'exclusion'``
#: - ``'hard_light'``
#: - ``'hue'``
#: - ``'in'``
#: - ``'lighten'``
#: - ``'linear_light'``
#: - ``'luminize'``
#: - ``'minus'``
#: - ``'modulate'``
#: - ``'multiply'``
#: - ``'out'``
#: - ``'over'``
#: - ``'overlay'``
#: - ``'plus'``
#: - ``'replace'``
#: - ``'saturate'``
#: - ``'screen'``
#: - ``'soft_light'``
#: - ``'src_atop'``
#: - ``'src'``
#: - ``'src_in'``
#: - ``'src_out'``
#: - ``'src_over'``
#: - ``'subtract'``
#: - ``'threshold'``
#: - ``'xor'``
#: - ``'divide'``
#:
#: .. versionchanged:: 0.3.0
#:    Renamed from :const:`COMPOSITE_OPS` to :const:`COMPOSITE_OPERATORS`.
#:
#: .. seealso::
#:
#:    `Compositing Images`__ ImageMagick v6 Examples
#:       Image composition is the technique of combining images that have,
#:       or do not have, transparency or an alpha channel.
#:       This is usually performed using the IM :program:`composite` command.
#:       It may also be performed as either part of a larger sequence of
#:       operations or internally by other image operators.
#:
#:    `ImageMagick Composition Operators`__
#:       Demonstrates the results of applying the various composition
#:       composition operators.
#:
#:    __ http://www.imagemagick.org/Usage/compose/
#:    __ http://www.rubblewebs.co.uk/imagemagick/operators/compose.php
COMPOSITE_OPERATORS = (
    'undefined', 'no', 'add', 'atop', 'blend', 'bumpmap', 'change_mask',
    'clear', 'color_burn', 'color_dodge', 'colorize', 'copy_black',
    'copy_blue', 'copy', 'copy_cyan', 'copy_green', 'copy_magenta',
    'copy_opacity', 'copy_red', 'copy_yellow', 'darken', 'dst_atop', 'dst',
    'dst_in', 'dst_out', 'dst_over', 'difference', 'displace', 'dissolve',
    'exclusion', 'hard_light', 'hue', 'in', 'lighten', 'linear_light',
    'luminize', 'minus', 'modulate', 'multiply', 'out', 'over', 'overlay',
    'plus', 'replace', 'saturate', 'screen', 'soft_light', 'src_atop', 'src',
    'src_in', 'src_out', 'src_over', 'subtract', 'threshold', 'xor', 'divide'
)

#: (:class:`dict`) The dictionary of channel types.
#:
#: - ``'undefined'``
#: - ``'red'``
#: - ``'gray'``
#: - ``'cyan'``
#: - ``'green'``
#: - ``'magenta'``
#: - ``'blue'``
#: - ``'yellow'``
#: - ``'alpha'``
#: - ``'opacity'``
#: - ``'black'``
#: - ``'index'``
#: - ``'composite_channels'``
#: - ``'all_channels'``
#: - ``'true_alpha'``
#: - ``'rgb_channels'``
#: - ``'gray_channels'``
#: - ``'sync_channels'``
#: - ``'default_channels'``
#:
#: .. seealso::
#:
#:    `ImageMagick Color Channels`__
#:       Lists the various channel types with descriptions of each
#:
#:    __ http://www.imagemagick.org/Magick++/Enumerations.html#ChannelType
CHANNELS = dict(undefined=0, red=1, gray=1, cyan=1, green=2, magenta=2,
                blue=4, yellow=4, alpha=8, opacity=8, black=32, index=32,
                composite_channels=47, all_channels=134217727, true_alpha=64,
                rgb_channels=128, gray_channels=128, sync_channels=256,
                default_channels=134217719)

#: (:class:`tuple`) The list of evaluation operators
#:
#: - ``'undefined'``
#: - ``'add'``
#: - ``'and'``
#: - ``'divide'``
#: - ``'leftshift'``
#: - ``'max'``
#: - ``'min'``
#: - ``'multiply'``
#: - ``'or'``
#: - ``'rightshift'``
#: - ``'set'``
#: - ``'subtract'``
#: - ``'xor'``
#: - ``'pow'``
#: - ``'log'``
#: - ``'threshold'``
#: - ``'thresholdblack'``
#: - ``'thresholdwhite'``
#: - ``'gaussiannoise'``
#: - ``'impulsenoise'``
#: - ``'laplaciannoise'``
#: - ``'multiplicativenoise'``
#: - ``'poissonnoise'``
#: - ``'uniformnoise'``
#: - ``'cosine'``
#: - ``'sine'``
#: - ``'addmodulus'``
#: - ``'mean'``
#: - ``'abs'``
#: - ``'exponential'``
#: - ``'median'``
#: - ``'sum'``
#:
#: .. seealso::
#:
#:    `ImageMagick Image Evaluation Operators`__
#:       Describes the MagickEvaluateImageChannel method and lists the
#:       various evaluations operators
#:
#:    __ http://www.magickwand.org/MagickEvaluateImage.html
EVALUATE_OPS = ('undefined', 'add', 'and', 'divide', 'leftshift', 'max',
                'min', 'multiply', 'or', 'rightshift', 'set', 'subtract',
                'xor', 'pow', 'log', 'threshold', 'thresholdblack',
                'thresholdwhite', 'gaussiannoise', 'impulsenoise',
                'laplaciannoise', 'multiplicativenoise', 'poissonnoise',
                'uniformnoise', 'cosine', 'sine', 'addmodulus', 'mean',
                'abs', 'exponential', 'median', 'sum', 'rootmeansquare')

#: (:class:`tuple`) The list of colorspaces.
#:
#: - ``'undefined'``
#: - ``'rgb'``
#: - ``'gray'``
#: - ``'transparent'``
#: - ``'ohta'``
#: - ``'lab'``
#: - ``'xyz'``
#: - ``'ycbcr'``
#: - ``'ycc'``
#: - ``'yiq'``
#: - ``'ypbpr'``
#: - ``'yuv'``
#: - ``'cmyk'``
#: - ``'srgb'``
#: - ``'hsb'``
#: - ``'hsl'``
#: - ``'hwb'``
#: - ``'rec601luma'``
#: - ``'rec601ycbcr'``
#: - ``'rec709luma'``
#: - ``'rec709ycbcr'``
#: - ``'log'``
#: - ``'cmy'``
#: - ``'luv'``
#: - ``'hcl'``
#: - ``'lch'``
#: - ``'lms'``
#: - ``'lchab'``
#: - ``'lchuv'``
#: - ``'scrgb'``
#: - ``'hsi'``
#: - ``'hsv'``
#: - ``'hclp'``
#: - ``'ydbdr'``
#:
#: .. seealso::
#:
#:    `ImageMagick Color Management`__
#:       Describes the ImageMagick color management operations
#:
#:    __ http://www.imagemagick.org/script/color-management.php
#:
#: .. versionadded:: 0.3.4
COLORSPACE_TYPES = ('undefined', 'rgb', 'gray', 'transparent', 'ohta', 'lab',
                    'xyz', 'ycbcr', 'ycc', 'yiq', 'ypbpr', 'yuv', 'cmyk',
                    'srgb', 'hsb', 'hsl', 'hwb', 'rec601luma', 'rec601ycbcr',
                    'rec709luma', 'rec709ycbcr', 'log', 'cmy', 'luv', 'hcl',
                    'lch', 'lms', 'lchab', 'lchuv', 'scrgb', 'hsi', 'hsv',
                    'hclp', 'ydbdr')

#: (:class:`tuple`) The list of alpha channel types
#:
#: - ``'undefined'``
#: - ``'activate'``
#: - ``'background'``
#: - ``'copy'``
#: - ``'deactivate'``
#: - ``'extract'``
#: - ``'opaque'``
#: - ``'reset'``
#: - ``'set'``
#: - ``'shape'``
#: - ``'transparent'``
#: - ``'flatten'``
#: - ``'remove'``
#:
#: .. seealso::
#:    `ImageMagick Image Channel`__
#:       Describes the SetImageAlphaChannel method which can be used
#:       to modify alpha channel. Also describes AlphaChannelType
#:
#:    __ http://www.imagemagick.org/api/channel.php#SetImageAlphaChannel
ALPHA_CHANNEL_TYPES = ('undefined', 'activate', 'background', 'copy',
                       'deactivate', 'extract', 'opaque', 'reset', 'set',
                       'shape', 'transparent', 'flatten', 'remove')

#: (:class:`tuple`) The list of image types
#:
#: - ``'undefined'``
#: - ``'bilevel'``
#: - ``'grayscale'``
#: - ``'grayscalematte'``
#: - ``'palette'``
#: - ``'palettematte'``
#: - ``'truecolor'``
#: - ``'truecolormatte'``
#: - ``'colorseparation'``
#: - ``'colorseparationmatte'``
#: - ``'optimize'``
#: - ``'palettebilevelmatte'``
#:
#: .. seealso::
#:
#:    `ImageMagick Image Types`__
#:       Describes the MagickSetImageType method which can be used
#:       to set the type of an image
#:
#:    __ http://www.imagemagick.org/api/magick-image.php#MagickSetImageType
IMAGE_TYPES = ('undefined', 'bilevel', 'grayscale', 'grayscalematte',
               'palette', 'palettematte', 'truecolor', 'truecolormatte',
               'colorseparation', 'colorseparationmatte', 'optimize',
               'palettebilevelmatte')

#: (:class:`tuple`) The list of resolution unit types.
#:
#: - ``'undefined'``
#: - ``'pixelsperinch'``
#: - ``'pixelspercentimeter'``
#:
#: .. seealso::
#:
#:    `ImageMagick Image Units`__
#:       Describes the MagickSetImageUnits method which can be used
#:       to set image units of resolution
#:
#:    __ http://www.imagemagick.org/api/magick-image.php#MagickSetImageUnits
UNIT_TYPES = 'undefined', 'pixelsperinch', 'pixelspercentimeter'

#: (:class:`tuple`) The list of :attr:`~BaseImage.gravity` types.
#:
#: .. versionadded:: 0.3.0
GRAVITY_TYPES = ('forget', 'north_west', 'north', 'north_east', 'west',
                 'center', 'east', 'south_west', 'south', 'south_east',
                 'static')

#: (:class:`tuple`) The list of :attr:`~BaseImage.orientation` types.
#:
#: .. versionadded:: 0.3.0
ORIENTATION_TYPES = ('undefined', 'top_left', 'top_right', 'bottom_right',
                     'bottom_left', 'left_top', 'right_top', 'right_bottom',
                     'left_bottom')

#: (:class:`collections.Set`) The set of available :attr:`~BaseImage.options`.
#:
#: .. versionadded:: 0.3.0
#:
#: .. versionchanged:: 0.3.4
#:    Added ``'jpeg:sampling-factor'`` option.
#:
#: .. versionchanged:: 0.3.9
#:    Added ``'pdf:use-cropbox'`` option.
OPTIONS = frozenset(['fill', 'jpeg:sampling-factor', 'pdf:use-cropbox'])

#: (:class:`tuple`) The list of :attr:`Image.compression` types.
#:
#: .. versionadded:: 0.3.6
COMPRESSION_TYPES = (
    'undefined', 'b44a', 'b44', 'bzip', 'dxt1', 'dxt3', 'dxt5', 'fax',
    'group4',
    'jbig1',        # ISO/IEC std 11544 / ITU-T rec T.82
    'jbig2',        # ISO/IEC std 14492 / ITU-T rec T.88
    'jpeg2000',     # ISO/IEC std 15444-1
    'jpeg', 'losslessjpeg',
    'lzma',         # Lempel-Ziv-Markov chain algorithm
    'lzw', 'no', 'piz', 'pxr24', 'rle', 'zip', 'zips'
)

#: (:class:`tuple`) The list of :attr:`Image.function` types.
#:
#: - ``'undefined'``
#: - ``'polynomial'``
#: - ``'sinusoid'``
#: - ``'arcsin'``
#: - ``'arctan'``
FUNCTION_TYPES = ('undefined', 'polynomial', 'sinusoid', 'arcsin', 'arctan')


#: (:class:`tuple`) The list of :method:`Image.distort` methods.
#:
#: - ``'undefined'``
#: - ``'affine'``
#: - ``'affine_projection'``
#: - ``'scale_rotate_translate'``
#: - ``'perspective'``
#: - ``'perspective_projection'``
#: - ``'bilinear_forward'``
#: - ``'bilinear_reverse'``
#: - ``'polynomial'``
#: - ``'arc'``
#: - ``'polar'``
#: - ``'depolar'``
#: - ``'cylinder_2_plane'``
#: - ``'plane_2_cylinder'``
#: - ``'barrel'``
#: - ``'barrel_inverse'``
#: - ``'shepards'``
#: - ``'resize'``
#: - ``'sentinel'``
#:
#: .. versionadded:: 0.4.1
DISTORTION_METHODS = (
    'undefined', 'affine', 'affine_projection', 'scale_rotate_translate',
    'perspective', 'perspective_projection', 'bilinear_forward',
    'bilinear_reverse', 'polynomial', 'arc', 'polar', 'depolar',
    'cylinder_2_plane', 'plane_2_cylinder', 'barrel', 'barrel_inverse',
    'shepards', 'resize', 'sentinel'
)

#: (:class:`tuple`) The list of :attr:`~BaseImage.virtual_pixel` types.
#: - ``'undefined'``
#: - ``'background'``
#: - ``'constant'``
#: - ``'dither'``
#: - ``'edge'``
#: - ``'mirror'``
#: - ``'random'``
#: - ``'tile'``
#: - ``'transparent'``
#: - ``'mask'``
#: - ``'black'``
#: - ``'gray'``
#: - ``'white'``
#: - ``'horizontal_tile'``
#: - ``'vertical_tile'``
#: - ``'horizontal_tile_edge'``
#: - ``'vertical_tile_edge'``
#: - ``'checker_tile'``
#:
#: .. versionadded:: 0.4.1
VIRTUAL_PIXEL_METHOD = ('undefined', 'background', 'constant', 'dither',
                        'edge', 'mirror', 'random', 'tile', 'transparent',
                        'mask', 'black', 'gray', 'white', 'horizontal_tile',
                        'vertical_tile', 'horizontal_tile_edge',
                        'vertical_tile_edge', 'checker_tile')


def manipulative(function):
    """Mark the operation manipulating itself instead of returning new one."""
    @functools.wraps(function)
    def wrapped(self, *args, **kwargs):
        result = function(self, *args, **kwargs)
        self.dirty = True
        return result
    return wrapped


class BaseImage(Resource):
    """The abstract base of :class:`Image` (container) and
    :class:`~wand.sequence.SingleImage`.  That means the most of
    operations, defined in this abstract classs, are possible for
    both :class:`Image` and :class:`~wand.sequence.SingleImage`.

    .. versionadded:: 0.3.0

    """

    #: (:class:`OptionDict`) The mapping of internal option settings.
    #:
    #: .. versionadded:: 0.3.0
    #:
    #: .. versionchanged:: 0.3.4
    #:    Added ``'jpeg:sampling-factor'`` option.
    #:
    #: .. versionchanged:: 0.3.9
    #:    Added ``'pdf:use-cropbox'`` option.
    options = None

    #: (:class:`collections.Sequence`) The list of
    #: :class:`~wand.sequence.SingleImage`\ s that the image contains.
    #:
    #: .. versionadded:: 0.3.0
    sequence = None

    #: (:class:`bool`) Whether the image is changed or not.
    dirty = None

    c_is_resource = library.IsMagickWand
    c_destroy_resource = library.DestroyMagickWand
    c_get_exception = library.MagickGetException
    c_clear_exception = library.MagickClearException

    __slots__ = '_wand',

    def __init__(self, wand):
        self.wand = wand
        self.channel_images = ChannelImageDict(self)
        self.channel_depths = ChannelDepthDict(self)
        self.options = OptionDict(self)
        self.dirty = False

    @property
    def wand(self):
        """Internal pointer to the MagickWand instance. It may raise
        :exc:`ClosedImageError` when the instance has destroyed already.

        """
        try:
            return self.resource
        except DestroyedResourceError:
            raise ClosedImageError(repr(self) + ' is closed already')

    @wand.setter
    def wand(self, wand):
        try:
            self.resource = wand
        except TypeError:
            raise TypeError(repr(wand) + ' is not a MagickWand instance')

    @wand.deleter
    def wand(self):
        del self.resource

    def clone(self):
        """Clones the image. It is equivalent to call :class:`Image` with
        ``image`` parameter. ::

            with img.clone() as cloned:
                # manipulate the cloned image
                pass

        :returns: the cloned new image
        :rtype: :class:`Image`

        .. versionadded:: 0.1.1

        """
        return Image(image=self)

    def __len__(self):
        return self.height

    def __iter__(self):
        return Iterator(image=self)

    def __getitem__(self, idx):
        if (not isinstance(idx, string_type) and
                isinstance(idx, collections.Iterable)):
            idx = tuple(idx)
            d = len(idx)
            if not (1 <= d <= 2):
                raise ValueError('index cannot be {0}-dimensional'.format(d))
            elif d == 2:
                x, y = idx
                x_slice = isinstance(x, slice)
                y_slice = isinstance(y, slice)
                if x_slice and not y_slice:
                    y = slice(y, y + 1)
                elif not x_slice and y_slice:
                    x = slice(x, x + 1)
                elif not (x_slice or y_slice):
                    if not (isinstance(x, numbers.Integral) and
                            isinstance(y, numbers.Integral)):
                        raise TypeError('x and y must be integral, not ' +
                                        repr((x, y)))
                    if x < 0:
                        x += self.width
                    if y < 0:
                        y += self.height
                    if x >= self.width:
                        raise IndexError('x must be less than width')
                    elif y >= self.height:
                        raise IndexError('y must be less than height')
                    elif x < 0:
                        raise IndexError('x cannot be less than 0')
                    elif y < 0:
                        raise IndexError('y cannot be less than 0')
                    with iter(self) as iterator:
                        iterator.seek(y)
                        return iterator.next(x)
                if not (x.step is None and y.step is None):
                    raise ValueError('slicing with step is unsupported')
                elif (x.start is None and x.stop is None and
                      y.start is None and y.stop is None):
                    return self.clone()
                cloned = self.clone()
                try:
                    cloned.crop(x.start, y.start, x.stop, y.stop)
                except ValueError as e:
                    raise IndexError(str(e))
                return cloned
            else:
                return self[idx[0]]
        elif isinstance(idx, numbers.Integral):
            if idx < 0:
                idx += self.height
            elif idx >= self.height:
                raise IndexError('index must be less than height, but got ' +
                                 repr(idx))
            elif idx < 0:
                raise IndexError('index cannot be less than zero, but got ' +
                                 repr(idx))
            with iter(self) as iterator:
                iterator.seek(idx)
                return iterator.next()
        elif isinstance(idx, slice):
            return self[:, idx]
        raise TypeError('unsupported index type: ' + repr(idx))

    def __eq__(self, other):
        if isinstance(other, type(self)):
            return self.signature == other.signature
        return False

    def __ne__(self, other):
        return not (self == other)

    def __hash__(self):
        return hash(self.signature)

    @property
    def animation(self):
        """(:class:`bool`) Whether the image is animation or not.
        It doesn't only mean that the image has two or more images (frames),
        but all frames are even the same size.  It's about image format,
        not content.  It's :const:`False` even if :mimetype:`image/ico`
        consits of two or more images of the same size.

        For example, it's :const:`False` for :mimetype:`image/jpeg`,
        :mimetype:`image/gif`, :mimetype:`image/ico`.

        If :mimetype:`image/gif` has two or more frames, it's :const:`True`.
        If :mimetype:`image/gif` has only one frame, it's :const:`False`.

        .. versionadded:: 0.3.0

        .. versionchanged:: 0.3.8
           Became to accept :mimetype:`image/x-gif` as well.

        """
        return False

    @property
    def gravity(self):
        """(:class:`basestring`) The text placement gravity used when
        annotating with text.  It's a string from :const:`GRAVITY_TYPES`
        list.  It also can be set.

        """
        gravity_index = library.MagickGetGravity(self.wand)
        if not gravity_index:
            self.raise_exception()
        return GRAVITY_TYPES[gravity_index]

    @gravity.setter
    @manipulative
    def gravity(self, value):
        if not isinstance(value, string_type):
            raise TypeError('expected a string, not ' + repr(value))
        if value not in GRAVITY_TYPES:
            raise ValueError('expected a string from GRAVITY_TYPES, not '
                             + repr(value))
        library.MagickSetGravity(self.wand, GRAVITY_TYPES.index(value))

    @property
    def font_path(self):
        """(:class:`basestring`) The path of the current font.
        It also can be set.

        """
        return text(library.MagickGetFont(self.wand))

    @font_path.setter
    @manipulative
    def font_path(self, font):
        font = binary(font)
        if library.MagickSetFont(self.wand, font) is False:
            raise ValueError('font is invalid')

    @property
    def font_size(self):
        """(:class:`numbers.Real`) The font size.  It also can be set."""
        return library.MagickGetPointsize(self.wand)

    @font_size.setter
    @manipulative
    def font_size(self, size):
        if not isinstance(size, numbers.Real):
            raise TypeError('expected a numbers.Real, but got ' + repr(size))
        elif size < 0.0:
            raise ValueError('cannot be less then 0.0, but got ' + repr(size))
        elif library.MagickSetPointsize(self.wand, size) is False:
            raise ValueError('unexpected error is occur')

    @property
    def font_antialias(self):
        return bool(library.MagickGetAntialias(self.wand))

    @font_antialias.setter
    @manipulative
    def font_antialias(self, antialias):
        if not isinstance(antialias, bool):
            raise TypeError('font_antialias must be a bool, not ' +
                            repr(antialias))
        library.MagickSetAntialias(self.wand, antialias)

    @property
    def font(self):
        """(:class:`wand.font.Font`) The current font options."""
        return Font(
            path=text(self.font_path),
            size=self.font_size,
            color=self.font_color,
            antialias=self.font_antialias
        )

    @font.setter
    @manipulative
    def font(self, font):
        if not isinstance(font, Font):
            raise TypeError('font must be a wand.font.Font, not ' + repr(font))
        self.font_path = font.path
        self.font_size = font.size
        self.font_color = font.color
        self.font_antialias = font.antialias

    @property
    def width(self):
        """(:class:`numbers.Integral`) The width of this image."""
        return library.MagickGetImageWidth(self.wand)

    @width.setter
    @manipulative
    def width(self, width):
        if width is not None and not isinstance(width, numbers.Integral):
            raise TypeError('width must be a integral, not ' + repr(width))
        library.MagickSetSize(self.wand, width, self.height)

    @property
    def height(self):
        """(:class:`numbers.Integral`) The height of this image."""
        return library.MagickGetImageHeight(self.wand)

    @height.setter
    @manipulative
    def height(self, height):
        if height is not None and not isinstance(height, numbers.Integral):
            raise TypeError('height must be a integral, not ' + repr(height))
        library.MagickSetSize(self.wand, self.width, height)

    @property
    def orientation(self):
        """(:class:`basestring`) The image orientation.  It's a string from
        :const:`ORIENTATION_TYPES` list.  It also can be set.

        .. versionadded:: 0.3.0

        """
        orientation_index = library.MagickGetImageOrientation(self.wand)
        return ORIENTATION_TYPES[orientation_index]

    @orientation.setter
    @manipulative
    def orientation(self, value):
        if not isinstance(value, string_type):
            raise TypeError('expected a string, not ' + repr(value))
        if value not in ORIENTATION_TYPES:
            raise ValueError('expected a string from ORIENTATION_TYPES, not '
                             + repr(value))
        index = ORIENTATION_TYPES.index(value)
        library.MagickSetImageOrientation(self.wand, index)

    @property
    def font_color(self):
        return Color(self.options['fill'])

    @font_color.setter
    @manipulative
    def font_color(self, color):
        if not isinstance(color, Color):
            raise TypeError('font_color must be a wand.color.Color, not ' +
                            repr(color))
        self.options['fill'] = color.string

    @manipulative
    def caption(self, text, left=0, top=0, width=None, height=None, font=None,
                gravity=None):
        """Writes a caption ``text`` into the position.

        :param text: text to write
        :type text: :class:`basestring`
        :param left: x offset in pixels
        :type left: :class:`numbers.Integral`
        :param top: y offset in pixels
        :type top: :class:`numbers.Integral`
        :param width: width of caption in pixels.
                      default is :attr:`width` of the image
        :type width: :class:`numbers.Integral`
        :param height: height of caption in pixels.
                       default is :attr:`height` of the image
        :type height: :class:`numbers.Integral`
        :param font: font to use.  default is :attr:`font` of the image
        :type font: :class:`wand.font.Font`
        :param gravity: text placement gravity.
                        uses the current :attr:`gravity` setting of the image
                        by default
        :type gravity: :class:`basestring`

        .. versionadded:: 0.3.0

        """
        if not isinstance(left, numbers.Integral):
            raise TypeError('left must be an integer, not ' + repr(left))
        elif not isinstance(top, numbers.Integral):
            raise TypeError('top must be an integer, not ' + repr(top))
        elif width is not None and not isinstance(width, numbers.Integral):
            raise TypeError('width must be an integer, not ' + repr(width))
        elif height is not None and not isinstance(height, numbers.Integral):
            raise TypeError('height must be an integer, not ' + repr(height))
        elif font is not None and not isinstance(font, Font):
            raise TypeError('font must be a wand.font.Font, not ' + repr(font))
        elif gravity is not None and compat.text(gravity) not in GRAVITY_TYPES:
            raise ValueError('invalid gravity value')
        if width is None:
            width = self.width - left
        if height is None:
            height = self.height - top
        with Image() as textboard:
            library.MagickSetSize(textboard.wand, width, height)
            textboard.font = font or self.font
            textboard.gravity = gravity or self.gravity
            with Color('transparent') as background_color:
                library.MagickSetBackgroundColor(textboard.wand,
                                                 background_color.resource)
            textboard.read(filename=b'caption:' + text.encode('utf-8'))
            self.composite(textboard, left, top)

    @property
    def resolution(self):
        """(:class:`tuple`) Resolution of this image.

        .. versionadded:: 0.3.0

        """
        x = ctypes.c_double()
        y = ctypes.c_double()
        r = library.MagickGetImageResolution(self.wand, x, y)
        if not r:
            self.raise_exception()
        return int(x.value), int(y.value)

    @resolution.setter
    @manipulative
    def resolution(self, geometry):
        if isinstance(geometry, collections.Sequence):
            x, y = geometry
        elif isinstance(geometry, numbers.Integral):
            x, y = geometry, geometry
        else:
            raise TypeError('resolution must be a (x, y) pair or an integer '
                            'of the same x/y')
        if self.size == (0, 0):
            r = library.MagickSetResolution(self.wand, x, y)
        else:
            r = library.MagickSetImageResolution(self.wand, x, y)
        if not r:
            self.raise_exception()

    @property
    def size(self):
        """(:class:`tuple`) The pair of (:attr:`width`, :attr:`height`)."""
        return self.width, self.height

    @property
    def units(self):
        """(:class:`basestring`) The resolution units of this image."""
        r = library.MagickGetImageUnits(self.wand)
        return UNIT_TYPES[text(r)]

    @units.setter
    @manipulative
    def units(self, units):
        if not isinstance(units, string_type) or units not in UNIT_TYPES:
            raise TypeError('Unit value must be a string from wand.images.'
                            'UNIT_TYPES, not ' + repr(units))
        r = library.MagickSetImageUnits(self.wand, UNIT_TYPES.index(units))
        if not r:
            self.raise_exception()

    @property
    def virtual_pixel(self):
        """(:class:`basestring`) The virtual pixel of image.
        This can also be set with a value from :const:`VIRTUAL_PIXEL_METHOD`
        ... versionadded:: 0.4.1
        """
        method_index = library.MagickGetImageVirtualPixelMethod(self.wand)
        return VIRTUAL_PIXEL_METHOD[method_index]

    @virtual_pixel.setter
    def virtual_pixel(self, method):
        if method not in VIRTUAL_PIXEL_METHOD:
            raise ValueError('expected method from VIRTUAL_PIXEL_METHOD,'
                             ' not ' + repr(method))
        library.MagickSetImageVirtualPixelMethod(
            self.wand,
            VIRTUAL_PIXEL_METHOD.index(method)
        )

    @property
    def colorspace(self):
        """(:class:`basestring`) The image colorspace.

        Defines image colorspace as in :const:`COLORSPACE_TYPES` enumeration.

        It may raise :exc:`ValueError` when the colorspace is unknown.

        .. versionadded:: 0.3.4

        """
        colorspace_type_index = library.MagickGetImageColorspace(self.wand)
        if not colorspace_type_index:
            self.raise_exception()
        return COLORSPACE_TYPES[text(colorspace_type_index)]

    @colorspace.setter
    @manipulative
    def colorspace(self, colorspace_type):
        if (not isinstance(colorspace_type, string_type) or
                colorspace_type not in COLORSPACE_TYPES):
            raise TypeError('Colorspace value must be a string from '
                            'COLORSPACE_TYPES, not ' + repr(colorspace_type))
        r = library.MagickSetImageColorspace(
            self.wand,
            COLORSPACE_TYPES.index(colorspace_type)
        )
        if not r:
            self.raise_exception()

    @property
    def depth(self):
        """(:class:`numbers.Integral`) The depth of this image.

        .. versionadded:: 0.2.1

        """
        return library.MagickGetImageDepth(self.wand)

    @depth.setter
    @manipulative
    def depth(self, depth):
        r = library.MagickSetImageDepth(self.wand, depth)
        if not r:
            raise self.raise_exception()

    @property
    def type(self):
        """(:class:`basestring`) The image type.

        Defines image type as in :const:`IMAGE_TYPES` enumeration.

        It may raise :exc:`ValueError` when the type is unknown.

        .. versionadded:: 0.2.2

        """
        image_type_index = library.MagickGetImageType(self.wand)
        if not image_type_index:
            self.raise_exception()
        return IMAGE_TYPES[text(image_type_index)]

    @type.setter
    @manipulative
    def type(self, image_type):
        if (not isinstance(image_type, string_type) or
                image_type not in IMAGE_TYPES):
            raise TypeError('Type value must be a string from IMAGE_TYPES'
                            ', not ' + repr(image_type))
        r = library.MagickSetImageType(self.wand,
                                       IMAGE_TYPES.index(image_type))
        if not r:
            self.raise_exception()

    @property
    def compression_quality(self):
        """(:class:`numbers.Integral`) Compression quality of this image.

        .. versionadded:: 0.2.0

        """
        return library.MagickGetImageCompressionQuality(self.wand)

    @compression_quality.setter
    @manipulative
    def compression_quality(self, quality):
        """Set compression quality for the image.

        :param quality: new compression quality setting
        :type quality: :class:`numbers.Integral`

        """
        if not isinstance(quality, numbers.Integral):
            raise TypeError('compression quality must be a natural '
                            'number, not ' + repr(quality))
        r = library.MagickSetImageCompressionQuality(self.wand, quality)
        if not r:
            raise ValueError('Unable to set compression quality to ' +
                             repr(quality))

    @property
    def signature(self):
        """(:class:`str`) The SHA-256 message digest for the image pixel
        stream.

        .. versionadded:: 0.1.9

        """
        signature = library.MagickGetImageSignature(self.wand)
        return text(signature.value)

    @property
    def alpha_channel(self):
        """(:class:`bool`) Get state of image alpha channel.
        It can also be used to enable/disable alpha channel, but with different
        behavior new, copied, or existing.

        Behavior of setting :attr:`alpha_channel` is defined with the
        following values:

        - ``'activate'``, ``'on'``, or :const:`True` will enable an images
           alpha channel. Existing alpha data is preserved.
        - ``'deactivate'``, ``'off'``, or :const:`False` will disable an images
           alpha channel. Any data on the alpha will be preserved.
        - ``'associate'`` & ``'disassociate'`` toggle alpha channel flag in
           certain image-file specifications.
        - ``'set'`` enables and resets any data in an images alpha channel.
        - ``'opaque'`` enables alpha/matte channel, and forces full opaque
           image.
        - ``'transparent'`` enables alpha/matte channel, and forces full
           transparent image.
        - ``'extract'`` copies data in alpha channel across all other channels,
           and disables alpha channel.
        - ``'copy'`` calculates the gray-scale of RGB channels,
            and applies it to alpha channel.
        - ``'shape'`` is identical to ``'copy'``, but will color the resulting
           image with the value defined with :attr:`background_color`.
        - ``'remove'`` will composite :attr:`background_color` value.
        - ``'background'`` replaces full-transparent color with background
           color.


        .. versionadded:: 0.2.1

        .. versionchanged:: 0.4.1
           Support for additional setting values.
           However :attr:`Image.alpha_channel` will continue to return
           :class:`bool` if the current alpha/matte state is enabled.
        """
        return bool(library.MagickGetImageAlphaChannel(self.wand))

    @alpha_channel.setter
    @manipulative
    def alpha_channel(self, alpha_type):
        # Map common aliases for ``'deactivate'``
        if alpha_type is False or alpha_type == 'off':
            alpha_type = 'deactivate'
        # Map common aliases for ``'activate'``
        elif alpha_type is True or alpha_type == 'on':
            alpha_type = 'activate'
        if alpha_type in ALPHA_CHANNEL_TYPES:
            alpha_index = ALPHA_CHANNEL_TYPES.index(alpha_type)
            library.MagickSetImageAlphaChannel(self.wand,
                                               alpha_index)
            self.raise_exception()
        else:
            raise ValueError('expecting string from ALPHA_CHANNEL_TYPES, '
                             'not ' + repr(alpha_type))

    @property
    def background_color(self):
        """(:class:`wand.color.Color`) The image background color.
        It can also be set to change the background color.

        .. versionadded:: 0.1.9

        """
        pixel = library.NewPixelWand()
        result = library.MagickGetImageBackgroundColor(self.wand, pixel)
        if result:
            size = ctypes.sizeof(MagickPixelPacket)
            buffer = ctypes.create_string_buffer(size)
            library.PixelGetMagickColor(pixel, buffer)
            return Color(raw=buffer)
        self.raise_exception()

    @background_color.setter
    @manipulative
    def background_color(self, color):
        if not isinstance(color, Color):
            raise TypeError('color must be a wand.color.Color object, not ' +
                            repr(color))
        with color:
            result = library.MagickSetImageBackgroundColor(self.wand,
                                                           color.resource)
            if not result:
                self.raise_exception()

    @property
    def matte_color(self):
        """(:class:`wand.color.Color`) The color value of the matte channel.
        This can also be set.

        ..versionadded:: 0.4.1
        """
        pixel = library.NewPixelWand()
        result = library.MagickGetImageMatteColor(self.wand, pixel)
        if result:
            pixel_size = ctypes.sizeof(MagickPixelPacket)
            pixel_buffer = ctypes.create_string_buffer(pixel_size)
            library.PixelGetMagickColor(pixel, pixel_buffer)
            return Color(raw=pixel_buffer)
        self.raise_exception()

    @matte_color.setter
    @manipulative
    def matte_color(self, color):
        if not isinstance(color, Color):
            raise TypeError('color must be a wand.color.Color object, not ' +
                            repr(color))
        with color:
            result = library.MagickSetImageMatteColor(self.wand,
                                                      color.resource)
            if not result:
                self.raise_exception()

    @property
    def quantum_range(self):
        """(:class:`int`) The maxumim value of a color channel that is
        supported by the imagemagick library.

        .. versionadded:: 0.2.0

        """
        result = ctypes.c_size_t()
        library.MagickGetQuantumRange(ctypes.byref(result))
        return result.value

    @property
    def histogram(self):
        """(:class:`HistogramDict`) The mapping that represents the histogram.
        Keys are :class:`~wand.color.Color` objects, and values are
        the number of pixels.

        .. versionadded:: 0.3.0

        """
        return HistogramDict(self)

    @manipulative
    def distort(self, method, arguments, best_fit=False):
        """Distorts an image using various distorting methods.

        :param method: Distortion method name from :const:`DISTORTION_METHODS`
        :type method: :class:`basestring`
        :param arguments: List of distorting float arguments
                          unique to distortion method
        :type arguments: :class:`collections.Sequence`
        :param best_fit: Attempt to resize resulting image fit distortion.
                         Defaults False
        :type best_fit: :class:`bool`

        .. versionadded:: 0.4.1
        """
        if method not in DISTORTION_METHODS:
            raise ValueError('expected string from DISTORTION_METHODS, not ' +
                             repr(method))
        if not isinstance(arguments, collections.Sequence):
            raise TypeError('expected sequence of doubles, not ' +
                            repr(arguments))
        argc = len(arguments)
        argv = (ctypes.c_double * argc)(*arguments)
        library.MagickDistortImage(self.wand,
                                   DISTORTION_METHODS.index(method),
                                   argc, argv, bool(best_fit))
        self.raise_exception()

    @manipulative
    def crop(self, left=0, top=0, right=None, bottom=None,
             width=None, height=None, reset_coords=True,
             gravity=None):
        """Crops the image in-place.

        .. sourcecode:: text

           +--------------------------------------------------+
           |              ^                         ^         |
           |              |                         |         |
           |             top                        |         |
           |              |                         |         |
           |              v                         |         |
           | <-- left --> +-------------------+  bottom       |
           |              |             ^     |     |         |
           |              | <-- width --|---> |     |         |
           |              |           height  |     |         |
           |              |             |     |     |         |
           |              |             v     |     |         |
           |              +-------------------+     v         |
           | <--------------- right ---------->               |
           +--------------------------------------------------+

        :param left: x-offset of the cropped image. default is 0
        :type left: :class:`numbers.Integral`
        :param top: y-offset of the cropped image. default is 0
        :type top: :class:`numbers.Integral`
        :param right: second x-offset of the cropped image.
                      default is the :attr:`width` of the image.
                      this parameter and ``width`` parameter are exclusive
                      each other
        :type right: :class:`numbers.Integral`
        :param bottom: second y-offset of the cropped image.
                       default is the :attr:`height` of the image.
                       this parameter and ``height`` parameter are exclusive
                       each other
        :type bottom: :class:`numbers.Integral`
        :param width: the :attr:`width` of the cropped image.
                      default is the :attr:`width` of the image.
                      this parameter and ``right`` parameter are exclusive
                      each other
        :type width: :class:`numbers.Integral`
        :param height: the :attr:`height` of the cropped image.
                       default is the :attr:`height` of the image.
                       this parameter and ``bottom`` parameter are exclusive
                       each other
        :type height: :class:`numbers.Integral`
        :param reset_coords:
           optional flag. If set, after the rotation, the coordinate frame
           will be relocated to the upper-left corner of the new image.
           By default is `True`.
        :type reset_coords: :class:`bool`
        :param gravity: optional flag. If set, will calculate the :attr:`top`
                        and :attr:`left` attributes. This requires both
                        :attr:`width` and :attr:`height` parameters to be
                        included.
        :type gravity: :const:`GRAVITY_TYPES`
        :raises ValueError: when one or more arguments are invalid

        .. note::

           If you want to crop the image but not in-place, use slicing
           operator.

        .. versionchanged:: 0.4.1
           Added ``gravity`` option. Using ``gravity`` along with
           ``width`` & ``height`` to auto-adjust ``left`` & ``top``
           attributes.

        .. versionchanged:: 0.1.8
           Made to raise :exc:`~exceptions.ValueError` instead of
           :exc:`~exceptions.IndexError` for invalid ``width``/``height``
           arguments.

        .. versionadded:: 0.1.7

        """
        if not (right is None or width is None):
            raise TypeError('parameters right and width are exclusive each '
                            'other; use one at a time')
        elif not (bottom is None or height is None):
            raise TypeError('parameters bottom and height are exclusive each '
                            'other; use one at a time')

        # Define left & top if gravity is given.
        if gravity:
            if width is None or height is None:
                raise TypeError(
                    'both width and height must be defined with gravity'
                )
            if gravity not in GRAVITY_TYPES:
                raise ValueError('expected a string from GRAVITY_TYPES, not '
                                 + repr(gravity))
            # Set `top` based on given gravity
            if gravity in ('north_west', 'north', 'north_east'):
                top = 0
            elif gravity in ('west', 'center', 'east'):
                top = int(self.height / 2) - int(height / 2)
            elif gravity in ('south_west', 'south', 'south_east'):
                top = self.height - height
            # Set `left` based on given gravity
            if gravity in ('north_west', 'west', 'south_west'):
                left = 0
            elif gravity in ('north', 'center', 'south'):
                left = int(self.width / 2) - int(width / 2)
            elif gravity in ('north_east', 'east', 'south_east'):
                left = self.width - width

        def abs_(n, m, null=None):
            if n is None:
                return m if null is None else null
            elif not isinstance(n, numbers.Integral):
                raise TypeError('expected integer, not ' + repr(n))
            elif n > m:
                raise ValueError(repr(n) + ' > ' + repr(m))
            return m + n if n < 0 else n
        left = abs_(left, self.width, 0)
        top = abs_(top, self.height, 0)
        if width is None:
            right = abs_(right, self.width)
            width = right - left
        if height is None:
            bottom = abs_(bottom, self.height)
            height = bottom - top
        if width < 1:
            raise ValueError('image width cannot be zero')
        elif height < 1:
            raise ValueError('image width cannot be zero')
        elif (left == top == 0 and width == self.width and
              height == self.height):
            return
        if self.animation:
            self.wand = library.MagickCoalesceImages(self.wand)
            library.MagickSetLastIterator(self.wand)
            n = library.MagickGetIteratorIndex(self.wand)
            library.MagickResetIterator(self.wand)
            for i in xrange(0, n + 1):
                library.MagickSetIteratorIndex(self.wand, i)
                library.MagickCropImage(self.wand, width, height, left, top)
                if reset_coords:
                    library.MagickResetImagePage(self.wand, None)
        else:
            library.MagickCropImage(self.wand, width, height, left, top)
            self.raise_exception()
            if reset_coords:
                self.reset_coords()

    def reset_coords(self):
        """Reset the coordinate frame of the image so to the upper-left corner
        is (0, 0) again (crop and rotate operations change it).

        .. versionadded:: 0.2.0

        """
        library.MagickResetImagePage(self.wand, None)

    @manipulative
    def resize(self, width=None, height=None, filter='undefined', blur=1):
        """Resizes the image.

        :param width: the width in the scaled image. default is the original
                      width
        :type width: :class:`numbers.Integral`
        :param height: the height in the scaled image. default is the original
                       height
        :type height: :class:`numbers.Integral`
        :param filter: a filter type to use for resizing. choose one in
                       :const:`FILTER_TYPES`. default is ``'undefined'``
                       which means IM will try to guess best one to use
        :type filter: :class:`basestring`, :class:`numbers.Integral`
        :param blur: the blur factor where > 1 is blurry, < 1 is sharp.
                     default is 1
        :type blur: :class:`numbers.Real`

        .. versionchanged:: 0.2.1
           The default value of ``filter`` has changed from ``'triangle'``
           to ``'undefined'`` instead.

        .. versionchanged:: 0.1.8
           The ``blur`` parameter changed to take :class:`numbers.Real`
           instead of :class:`numbers.Rational`.

        .. versionadded:: 0.1.1

        """
        if width is None:
            width = self.width
        if height is None:
            height = self.height
        if not isinstance(width, numbers.Integral):
            raise TypeError('width must be a natural number, not ' +
                            repr(width))
        elif not isinstance(height, numbers.Integral):
            raise TypeError('height must be a natural number, not ' +
                            repr(height))
        elif width < 1:
            raise ValueError('width must be a natural number, not ' +
                             repr(width))
        elif height < 1:
            raise ValueError('height must be a natural number, not ' +
                             repr(height))
        elif not isinstance(blur, numbers.Real):
            raise TypeError('blur must be numbers.Real , not ' + repr(blur))
        elif not isinstance(filter, (string_type, numbers.Integral)):
            raise TypeError('filter must be one string defined in wand.image.'
                            'FILTER_TYPES or an integer, not ' + repr(filter))
        if isinstance(filter, string_type):
            try:
                filter = FILTER_TYPES.index(filter)
            except IndexError:
                raise ValueError(repr(filter) + ' is an invalid filter type; '
                                 'choose on in ' + repr(FILTER_TYPES))
        elif (isinstance(filter, numbers.Integral) and
              not (0 <= filter < len(FILTER_TYPES))):
            raise ValueError(repr(filter) + ' is an invalid filter type')
        blur = ctypes.c_double(float(blur))
        if self.animation:
            self.wand = library.MagickCoalesceImages(self.wand)
            library.MagickSetLastIterator(self.wand)
            n = library.MagickGetIteratorIndex(self.wand)
            library.MagickResetIterator(self.wand)
            for i in xrange(n + 1):
                library.MagickSetIteratorIndex(self.wand, i)
                library.MagickResizeImage(self.wand, width, height,
                                          filter, blur)
            library.MagickSetSize(self.wand, width, height)
        else:
            r = library.MagickResizeImage(self.wand, width, height,
                                          filter, blur)
            library.MagickSetSize(self.wand, width, height)
            if not r:
                self.raise_exception()

    @manipulative
    def sample(self, width=None, height=None):
        """Resizes the image by sampling the pixels.  It's basically quicker
        than :meth:`resize()` except less quality as a tradeoff.

        :param width: the width in the scaled image. default is the original
                      width
        :type width: :class:`numbers.Integral`
        :param height: the height in the scaled image. default is the original
                       height
        :type height: :class:`numbers.Integral`

        .. versionadded:: 0.3.4

        """
        if width is None:
            width = self.width
        if height is None:
            height = self.height
        if not isinstance(width, numbers.Integral):
            raise TypeError('width must be a natural number, not ' +
                            repr(width))
        elif not isinstance(height, numbers.Integral):
            raise TypeError('height must be a natural number, not ' +
                            repr(height))
        elif width < 1:
            raise ValueError('width must be a natural number, not ' +
                             repr(width))
        elif height < 1:
            raise ValueError('height must be a natural number, not ' +
                             repr(height))
        if self.animation:
            self.wand = library.MagickCoalesceImages(self.wand)
            library.MagickSetLastIterator(self.wand)
            n = library.MagickGetIteratorIndex(self.wand)
            library.MagickResetIterator(self.wand)
            for i in xrange(n + 1):
                library.MagickSetIteratorIndex(self.wand, i)
                library.MagickSampleImage(self.wand, width, height)
            library.MagickSetSize(self.wand, width, height)
        else:
            r = library.MagickSampleImage(self.wand, width, height)
            library.MagickSetSize(self.wand, width, height)
            if not r:
                self.raise_exception()

    @manipulative
    def transform(self, crop='', resize=''):
        """Transforms the image using :c:func:`MagickTransformImage`,
        which is a convenience function accepting geometry strings to
        perform cropping and resizing.  Cropping is performed first,
        followed by resizing.  Either or both arguments may be omitted
        or given an empty string, in which case the corresponding action
        will not be performed. Geometry specification strings are
        defined as follows:

        A geometry string consists of a size followed by an optional offset.
        The size is specified by one of the options below,
        where **bold** terms are replaced with appropriate integer values:

        **scale**\ ``%``
          Height and width both scaled by specified percentage

        **scale-x**\ ``%x``\ \ **scale-y**\ ``%``
          Height and width individually scaled by specified percentages.
          Only one % symbol is needed.

        **width**
          Width given, height automagically selected to preserve aspect ratio.

        ``x``\ \ **height**
          Height given, width automagically selected to preserve aspect ratio.

        **width**\ ``x``\ **height**
          Maximum values of width and height given; aspect ratio preserved.

        **width**\ ``x``\ **height**\ ``!``
          Width and height emphatically given; original aspect ratio ignored.

        **width**\ ``x``\ **height**\ ``>``
          Shrinks images with dimension(s) larger than the corresponding
          width and/or height dimension(s).

        **width**\ ``x``\ **height**\ ``<``
          Enlarges images with dimensions smaller than the corresponding
          width and/or height dimension(s).

        **area**\ ``@``
          Resize image to have the specified area in pixels.
          Aspect ratio is preserved.

        The offset, which only applies to the cropping geometry string,
        is given by ``{+-}``\ **x**\ ``{+-}``\ **y**\ , that is,
        one plus or minus sign followed by an **x** offset,
        followed by another plus or minus sign, followed by a **y** offset.
        Offsets are in pixels from the upper left corner of the image.
        Negative offsets will cause the corresponding number of pixels to
        be removed from the right or bottom edge of the image, meaning the
        cropped size will be the computed size minus the absolute value
        of the offset.

        For example, if you want to crop your image to 300x300 pixels
        and then scale it by 2x for a final size of 600x600 pixels,
        you can call::

            image.transform('300x300', '200%')

        This method is a fairly thing wrapper for the C API, and does not
        perform any additional checking of the parameters except insofar as
        verifying that they are of the correct type.  Thus, like the C
        API function, the method is very permissive in terms of what
        it accepts for geometry strings; unrecognized strings and
        trailing characters will be ignored rather than raising an error.

        :param crop: A geometry string defining a subregion of the image
                     to crop to
        :type crop: :class:`basestring`
        :param resize: A geometry string defining the final size of the image
        :type resize: :class:`basestring`

        .. seealso::

           `ImageMagick Geometry Specifications`__
              Cropping and resizing geometry for the ``transform`` method are
              specified according to ImageMagick's geometry string format.
              The ImageMagick documentation provides more information about
              geometry strings.

           __ http://www.imagemagick.org/script/command-line-processing.php#geometry

        .. versionadded:: 0.2.2

        """  # noqa
        # Check that the values given are the correct types.  ctypes will do
        # this automatically, but we can make the error message more friendly
        # here.
        if not isinstance(crop, string_type):
            raise TypeError("crop must be a string, not " + repr(crop))
        if not isinstance(resize, string_type):
            raise TypeError("resize must be a string, not " + repr(resize))
        # Also verify that only ASCII characters are included
        try:
            crop = crop.encode('ascii')
        except UnicodeEncodeError:
            raise ValueError('crop must only contain ascii-encodable ' +
                             'characters.')
        try:
            resize = resize.encode('ascii')
        except UnicodeEncodeError:
            raise ValueError('resize must only contain ascii-encodable ' +
                             'characters.')
        if self.animation:
            new_wand = library.MagickCoalesceImages(self.wand)
            length = len(self.sequence)
            for i in xrange(length):
                library.MagickSetIteratorIndex(new_wand, i)
                if i:
                    library.MagickAddImage(
                        new_wand,
                        library.MagickTransformImage(new_wand, crop, resize)
                    )
                else:
                    new_wand = library.MagickTransformImage(new_wand,
                                                            crop,
                                                            resize)
            self.sequence.instances = []
        else:
            new_wand = library.MagickTransformImage(self.wand, crop, resize)
        if not new_wand:
            self.raise_exception()
        self.wand = new_wand

    @manipulative
    def liquid_rescale(self, width, height, delta_x=0, rigidity=0):
        """Rescales the image with `seam carving`_, also known as
        image retargeting, content-aware resizing, or liquid rescaling.

        :param width: the width in the scaled image
        :type width: :class:`numbers.Integral`
        :param height: the height in the scaled image
        :type height: :class:`numbers.Integral`
        :param delta_x: maximum seam transversal step.
                        0 means straight seams.  default is 0
        :type delta_x: :class:`numbers.Real`
        :param rigidity: introduce a bias for non-straight seams.
                         default is 0
        :type rigidity: :class:`numbers.Real`
        :raises wand.exceptions.MissingDelegateError:
           when ImageMagick isn't configured ``--with-lqr`` option.

        .. note::

           This feature requires ImageMagick to be configured
           ``--with-lqr`` option.  Or it will raise
           :exc:`~wand.exceptions.MissingDelegateError`:

        .. seealso::

           `Seam carving`_ --- Wikipedia
              The article which explains what seam carving is
              on Wikipedia.

        .. _Seam carving: http://en.wikipedia.org/wiki/Seam_carving

        """
        if not isinstance(width, numbers.Integral):
            raise TypeError('width must be an integer, not ' + repr(width))
        elif not isinstance(height, numbers.Integral):
            raise TypeError('height must be an integer, not ' + repr(height))
        elif not isinstance(delta_x, numbers.Real):
            raise TypeError('delta_x must be a float, not ' + repr(delta_x))
        elif not isinstance(rigidity, numbers.Real):
            raise TypeError('rigidity must be a float, not ' + repr(rigidity))
        library.MagickLiquidRescaleImage(self.wand, int(width), int(height),
                                         float(delta_x), float(rigidity))
        try:
            self.raise_exception()
        except MissingDelegateError as e:
            raise MissingDelegateError(
                str(e) + '\n\nImageMagick in the system is likely to be '
                'impossible to load liblqr.  You might not install liblqr, '
                'or ImageMagick may not compiled with liblqr.'
            )

    @manipulative
    def rotate(self, degree, background=None, reset_coords=True):
        """Rotates the image right.  It takes a ``background`` color
        for ``degree`` that isn't a multiple of 90.

        :param degree: a degree to rotate. multiples of 360 affect nothing
        :type degree: :class:`numbers.Real`
        :param background: an optional background color.
                           default is transparent
        :type background: :class:`wand.color.Color`
        :param reset_coords: optional flag. If set, after the rotation, the
            coordinate frame will be relocated to the upper-left corner of
            the new image. By default is `True`.
        :type reset_coords: :class:`bool`

        .. versionadded:: 0.2.0
           The ``reset_coords`` parameter.

        .. versionadded:: 0.1.8

        """
        if background is None:
            background = Color('transparent')
        elif not isinstance(background, Color):
            raise TypeError('background must be a wand.color.Color instance, '
                            'not ' + repr(background))
        if not isinstance(degree, numbers.Real):
            raise TypeError('degree must be a numbers.Real value, not ' +
                            repr(degree))
        with background:
            if self.animation:
                self.wand = library.MagickCoalesceImages(self.wand)
                library.MagickSetLastIterator(self.wand)
                n = library.MagickGetIteratorIndex(self.wand)
                library.MagickResetIterator(self.wand)
                for i in range(0, n + 1):
                    library.MagickSetIteratorIndex(self.wand, i)
                    library.MagickRotateImage(self.wand,
                                              background.resource,
                                              degree)
                    if reset_coords:
                        library.MagickResetImagePage(self.wand, None)
            else:
                result = library.MagickRotateImage(self.wand,
                                                   background.resource,
                                                   degree)
                if not result:
                    self.raise_exception()
                if reset_coords:
                    self.reset_coords()

    @manipulative
    def evaluate(self, operator=None, value=0.0, channel=None):
        """Apply arithmetic, relational, or logical expression to an image.

        Percent values must be calculated against the quantum range of the
        image::

            fifty_percent = img.quantum_range * 0.5
            img.evaluate(operator='set', value=fifty_percent)

        :param operator: Type of operation to calculate
        :type operator: :const:`EVALUATE_OPS`
        :param value: Number to calculate with ``operator``
        :type value: :class:`numbers.Real`
        :param channel: Optional channel to apply operation on.
        :type channel: :const:`CHANNELS`
        :raises TypeError: When ``value`` is not numeric.
        :raises ValueError: When ``operator``, or ``channel`` are not defined
                            in constants.

        .. versionadded:: 0.4.1
        """
        if operator not in EVALUATE_OPS:
            raise ValueError('expected value from EVALUATE_OPS, not ' +
                             repr(operator))
        if not isinstance(value, numbers.Real):
            raise TypeError('value must be real number, not ' + repr(value))
        if channel:
            if channel not in CHANNELS:
                raise ValueError('expected value from CHANNELS, not ' +
                                 repr(channel))
            library.MagickEvaluateImageChannel(self.wand,
                                               CHANNELS[channel],
                                               EVALUATE_OPS.index(operator),
                                               value)
        else:
            library.MagickEvaluateImage(self.wand,
                                        EVALUATE_OPS.index(operator), value)
        self.raise_exception()

    @manipulative
    def flip(self):
        """Creates a vertical mirror image by reflecting the pixels around
        the central x-axis.  It manipulates the image in place.

        .. versionadded:: 0.3.0

        """
        result = library.MagickFlipImage(self.wand)
        if not result:
            self.raise_exception()

    @manipulative
    def flop(self):
        """Creates a horizontal mirror image by reflecting the pixels around
        the central y-axis.  It manipulates the image in place.

        .. versionadded:: 0.3.0

        """
        result = library.MagickFlopImage(self.wand)
        if not result:
            self.raise_exception()

    @manipulative
    def frame(self, matte=None, width=1, height=1, inner_bevel=0,
              outer_bevel=0):
        """Creates a bordered frame around image.
        Inner & outer bevel can simulate a 3D effect.

        :param matte: color of the frame
        :type matte: :class:`wand.color.Color`
        :param width: total size of frame on x-axis
        :type width: :class:`numbers.Integral`
        :param height: total size of frame on y-axis
        :type height: :class:`numbers.Integral`
        :param inner_bevel: inset shadow length
        :type inner_bevel: :class:`numbers.Real`
        :param outer_bevel: outset highlight length
        :type outer_bevel: :class:`numbers.Real`

        .. versionadded:: 0.4.1

        """
        if matte is None:
            matte = Color('gray')
        if not isinstance(matte, Color):
            raise TypeError('Expecting instance of Color for matte, not ' +
                            repr(matte))
        if not isinstance(width, numbers.Integral):
            raise TypeError('Expecting integer for width, not ' + repr(width))
        if not isinstance(height, numbers.Integral):
            raise TypeError('Expecting integer for height, not ' +
                            repr(height))
        if not isinstance(inner_bevel, numbers.Real):
            raise TypeError('Expecting real number, not ' + repr(inner_bevel))
        if not isinstance(outer_bevel, numbers.Real):
            raise TypeError('Expecting real number, not ' + repr(outer_bevel))
        with matte:
            library.MagickFrameImage(self.wand,
                                     matte.resource,
                                     width, height,
                                     inner_bevel, outer_bevel)

    @manipulative
    def function(self, function, arguments, channel=None):
        """Apply an arithmetic, relational, or logical expression to an image.

        Defaults entire image, but can isolate affects to single color channel
        by passing :const:`CHANNELS` value to ``channel`` parameter.

        .. note::

           Support for function methods added in the following versions
           of ImageMagick.

           - ``'polynomial'`` >= 6.4.8-8
           - ``'sinusoid'`` >= 6.4.8-8
           - ``'arcsin'`` >= 6.5.3-1
           - ``'arctan'`` >= 6.5.3-1

        :param function: a string listed in :const:`FUNCTION_TYPES`
        :type function: :class:`basestring`
        :param arguments: a sequence of doubles to apply against ``function``
        :type arguments: :class:`collections.Sequence`
        :param channel: optional :const:`CHANNELS`, defaults all
        :type channel: :class:`basestring`
        :raises ValueError: when a ``function``, or ``channel`` is not
                            defined in there respected constant
        :raises TypeError: if ``arguments`` is not a sequence

        .. versionadded:: 0.4.1
        """
        if function not in FUNCTION_TYPES:
            raise ValueError('expected string from FUNCTION_TYPES, not ' +
                             repr(function))
        if not isinstance(arguments, collections.Sequence):
            raise TypeError('expecting sequence of arguments, not ' +
                            repr(arguments))
        argc = len(arguments)
        argv = (ctypes.c_double * argc)(*arguments)
        index = FUNCTION_TYPES.index(function)
        if channel is None:
            library.MagickFunctionImage(self.wand, index, argc, argv)
        elif channel in CHANNELS:
            library.MagickFunctionImageChannel(self.wand, CHANNELS[channel],
                                               index, argc, argv)
        else:
            raise ValueError('expected string from CHANNELS, not ' +
                             repr(channel))
        self.raise_exception()

    @manipulative
    def fx(self, expression, channel=None):
        """Manipulate each pixel of an image by given expression.

        FX will preserver current wand instance, and return a new instance of
        :class:`Image` containing affected pixels.

        Defaults entire image, but can isolate affects to single color channel
        by passing :const:`CHANNELS` value to ``channel`` parameter.

        .. seealso:: The anatomy of FX expressions can be found at
                     http://www.imagemagick.org/script/fx.php


        :param expression: The entire FX expression to apply
        :type expression: :class:`basestring`
        :param channel: Optional channel to target.
        :type channel: :const:`CHANNELS`
        :returns: A new instance of an image with expression applied
        :rtype: :class:`Image`

        .. versionadded:: 0.4.1
        """
        if not isinstance(expression, string_type):
            raise TypeError('expected basestring for expression, not' +
                            repr(expression))
        c_expression = binary(expression)
        if channel is None:
            new_wand = library.MagickFxImage(self.wand, c_expression)
        elif channel in CHANNELS:
            new_wand = library.MagickFxImageChannel(self.wand,
                                                    CHANNELS[channel],
                                                    c_expression)
        else:
            raise ValueError('expected string from CHANNELS, not ' +
                             repr(channel))
        if new_wand:
            return Image(image=BaseImage(new_wand))
        self.raise_exception()

    @manipulative
    def transparentize(self, transparency):
        """Makes the image transparent by subtracting some percentage of
        the black color channel.  The ``transparency`` parameter specifies the
        percentage.

        :param transparency: the percentage fade that should be performed on
                             the image, from 0.0 to 1.0
        :type transparency: :class:`numbers.Real`

        .. versionadded:: 0.2.0

        """
        if transparency:
            t = ctypes.c_double(float(self.quantum_range *
                                      float(transparency)))
            if t.value > self.quantum_range or t.value < 0:
                raise ValueError('transparency must be a numbers.Real value ' +
                                 'between 0.0 and 1.0')
            # Set the wand to image zero, in case there are multiple images
            # in it
            library.MagickSetIteratorIndex(self.wand, 0)
            # Change the pixel representation of the image
            # to RGB with an alpha channel
            library.MagickSetImageType(self.wand,
                                       IMAGE_TYPES.index('truecolormatte'))
            # Perform the black channel subtraction
            library.MagickEvaluateImageChannel(self.wand,
                                               CHANNELS['opacity'],
                                               EVALUATE_OPS.index('subtract'),
                                               t)
            self.raise_exception()

    @manipulative
    def transparent_color(self, color, alpha, fuzz=0, invert=False):
        """Makes the color ``color`` a transparent color with a tolerance of
        fuzz. The ``alpha`` parameter specify the transparency level and the
        parameter ``fuzz`` specify the tolerance.

        :param color: The color that should be made transparent on the image,
                      color object
        :type color: :class:`wand.color.Color`
        :param alpha: the level of transparency: 1.0 is fully opaque
                      and 0.0 is fully transparent.
        :type alpha: :class:`numbers.Real`
        :param fuzz: By default target must match a particular pixel color
                     exactly. However, in many cases two colors may differ
                     by a small amount. The fuzz member of image defines how
                     much tolerance is acceptable to consider two colors as the
                     same. For example, set fuzz to 10 and the color red at
                     intensities of 100 and 102 respectively are now
                     interpreted as the same color for the color.
        :type fuzz: :class:`numbers.Integral`
        :param invert: Boolean to tell to paint the inverse selection.
        :type invert: :class:`bool`

        .. versionadded:: 0.3.0

        """
        if not isinstance(alpha, numbers.Real):
            raise TypeError('alpha must be an float, not ' + repr(alpha))
        elif not isinstance(fuzz, numbers.Integral):
            raise TypeError('fuzz must be an integer, not ' + repr(fuzz))
        elif not isinstance(color, Color):
            raise TypeError('color must be a wand.color.Color object, not ' +
                            repr(color))
        library.MagickTransparentPaintImage(self.wand, color.resource,
                                            alpha, fuzz, invert)
        self.raise_exception()

    @manipulative
    def composite(self, image, left, top):
        """Places the supplied ``image`` over the current image, with the top
        left corner of ``image`` at coordinates ``left``, ``top`` of the
        current image.  The dimensions of the current image are not changed.

        :param image: the image placed over the current image
        :type image: :class:`wand.image.Image`
        :param left: the x-coordinate where `image` will be placed
        :type left: :class:`numbers.Integral`
        :param top: the y-coordinate where `image` will be placed
        :type top: :class:`numbers.Integral`

        .. versionadded:: 0.2.0

        """
        if not isinstance(left, numbers.Integral):
            raise TypeError('left must be an integer, not ' + repr(left))
        elif not isinstance(top, numbers.Integral):
            raise TypeError('top must be an integer, not ' + repr(left))
        op = COMPOSITE_OPERATORS.index('over')
        library.MagickCompositeImage(self.wand, image.wand, op,
                                     int(left), int(top))
        self.raise_exception()

    @manipulative
    def composite_channel(self, channel, image, operator, left=0, top=0):
        """Composite two images using the particular ``channel``.

        :param channel: the channel type.  available values can be found
                        in the :const:`CHANNELS` mapping
        :param image: the composited source image.
                      (the receiver image becomes the destination)
        :type image: :class:`Image`
        :param operator: the operator that affects how the composite
                         is applied to the image.  available values
                         can be found in the :const:`COMPOSITE_OPERATORS`
                         list
        :param left: the column offset of the composited source image
        :type left: :class:`numbers.Integral`
        :param top: the row offset of the composited source image
        :type top: :class:`numbers.Integral`
        :raises ValueError: when the given ``channel`` or
                            ``operator`` is invalid

        .. versionadded:: 0.3.0

        """
        if not isinstance(channel, string_type):
            raise TypeError('channel must be a string, not ' +
                            repr(channel))
        elif not isinstance(operator, string_type):
            raise TypeError('operator must be a string, not ' +
                            repr(operator))
        elif not isinstance(left, numbers.Integral):
            raise TypeError('left must be an integer, not ' + repr(left))
        elif not isinstance(top, numbers.Integral):
            raise TypeError('top must be an integer, not ' + repr(left))
        try:
            ch_const = CHANNELS[channel]
        except KeyError:
            raise ValueError(repr(channel) + ' is an invalid channel type'
                             '; see wand.image.CHANNELS dictionary')
        try:
            op = COMPOSITE_OPERATORS.index(operator)
        except IndexError:
            raise IndexError(repr(operator) + ' is an invalid composite '
                             'operator type; see wand.image.COMPOSITE_'
                             'OPERATORS dictionary')
        library.MagickCompositeImageChannel(self.wand, ch_const, image.wand,
                                            op, int(left), int(top))
        self.raise_exception()

    @manipulative
    def equalize(self):
        """Equalizes the image histogram

        .. versionadded:: 0.3.10

        """
        result = library.MagickEqualizeImage(self.wand)
        if not result:
            self.raise_exception()

    @manipulative
    def modulate(self, brightness=100.0, saturation=100.0, hue=100.0):
        """Changes the brightness, saturation and hue of an image.
        We modulate the image with the given ``brightness``, ``saturation``
        and ``hue``.

        :param brightness: percentage of brightness
        :type brightness: :class:`numbers.Real`
        :param saturation: percentage of saturation
        :type saturation: :class:`numbers.Real`
        :param hue: percentage of hue rotation
        :type hue: :class:`numbers.Real`
        :raises ValueError: when one or more arguments are invalid

        .. versionadded:: 0.3.4

        """
        if not isinstance(brightness, numbers.Real):
            raise TypeError('brightness has to be a numbers.Real, not ' +
                            repr(brightness))

        elif not isinstance(saturation, numbers.Real):
            raise TypeError('saturation has to be a numbers.Real, not ' +
                            repr(saturation))

        elif not isinstance(hue, numbers.Real):
            raise TypeError('hue has to be a numbers.Real, not ' + repr(hue))
        r = library.MagickModulateImage(
            self.wand,
            brightness,
            saturation,
            hue
        )
        if not r:
            self.raise_exception()

    @manipulative
    def threshold(self, threshold=0.5, channel=None):
        """Changes the value of individual pixels based on the intensity
        of each pixel compared to threshold. The result is a high-contrast,
        two color image. It manipulates the image in place.

        :param threshold: threshold as a factor of quantum
        :type threshold: :class:`numbers.Real`
        :param channel: the channel type.  available values can be found
                        in the :const:`CHANNELS` mapping.  If ``None``,
                        threshold all channels.
        :type channel: :class:`basestring`

        .. versionadded:: 0.3.10

        """
        if not isinstance(threshold, numbers.Real):
            raise TypeError('threshold has to be a numbers.Real, not ' +
                            repr(threshold))

        if channel:
            try:
                ch_const = CHANNELS[channel]
            except KeyError:
                raise ValueError(repr(channel) + ' is an invalid channel type'
                                 '; see wand.image.CHANNELS dictionary')
            r = library.MagickThresholdImageChannel(
                self.wand, ch_const,
                threshold * self.quantum_range
            )
        else:
            r = library.MagickThresholdImage(self.wand,
                                             threshold * self.quantum_range)
        if not r:
            self.raise_exception()

    def negate(self, grayscale=False, channel=None):
        """Negate the colors in the reference image.

        :param grayscale: if set, only negate grayscale pixels in the image.
        :type grayscale: :class:`bool`
        :param channel: the channel type.  available values can be found
                        in the :const:`CHANNELS` mapping.  If ``None``,
                        negate all channels.
        :type channel: :class:`basestring`

        .. versionadded:: 0.3.8

        """
        if channel:
            try:
                ch_const = CHANNELS[channel]
            except KeyError:
                raise ValueError(repr(channel) + ' is an invalid channel type'
                                 '; see wand.image.CHANNELS dictionary')
            r = library.MagickNegateImageChannel(self.wand, ch_const,
                                                 grayscale)
        else:
            r = library.MagickNegateImage(self.wand, grayscale)
        if not r:
            self.raise_exception()

    @manipulative
    def gaussian_blur(self, radius, sigma):
        """Blurs the image.  We convolve the image with a gaussian operator
        of the given ``radius`` and standard deviation (``sigma``).
        For reasonable results, the ``radius`` should be larger
        than ``sigma``.  Use a ``radius`` of 0 and :meth:`blur()` selects
        a suitable ``radius`` for you.

        :param radius: the radius of the, in pixels,
                       not counting the center pixel
        :type radius: :class:`numbers.Real`
        :param sigma: the standard deviation of the, in pixels
        :type sigma: :class:`numbers.Real`

        .. versionadded:: 0.3.3

        """
        if not isinstance(radius, numbers.Real):
            raise TypeError('radius has to be a numbers.Real, not ' +
                            repr(radius))
        elif not isinstance(sigma, numbers.Real):
            raise TypeError('sigma has to be a numbers.Real, not ' +
                            repr(sigma))
        r = library.MagickGaussianBlurImage(self.wand, radius, sigma)
        if not r:
            self.raise_exception()

    @manipulative
    def unsharp_mask(self, radius, sigma, amount, threshold):
        """Sharpens the image using unsharp mask filter. We convolve the image
        with a Gaussian operator of the given ``radius`` and standard deviation
        (``sigma``). For reasonable results, ``radius`` should be larger than
        ``sigma``. Use a radius of 0 and :meth:`unsharp_mask()` selects
        a suitable radius for you.

        :param radius: the radius of the Gaussian, in pixels,
                       not counting the center pixel
        :type radius: :class:`numbers.Real`
        :param sigma: the standard deviation of the Gaussian, in pixels
        :type sigma: :class:`numbers.Real`
        :param amount: the percentage of the difference between the original
                       and the blur image that is added back into the original
        :type amount: :class:`numbers.Real`
        :param threshold: the threshold in pixels needed to apply
                          the diffence amount
        :type threshold: :class:`numbers.Real`

        .. versionadded:: 0.3.4

        """
        if not isinstance(radius, numbers.Real):
            raise TypeError('radius has to be a numbers.Real, not ' +
                            repr(radius))
        elif not isinstance(sigma, numbers.Real):
            raise TypeError('sigma has to be a numbers.Real, not ' +
                            repr(sigma))
        elif not isinstance(amount, numbers.Real):
            raise TypeError('amount has to be a numbers.Real, not ' +
                            repr(amount))
        elif not isinstance(threshold, numbers.Real):
            raise TypeError('threshold has to be a numbers.Real, not ' +
                            repr(threshold))
        r = library.MagickUnsharpMaskImage(self.wand, radius, sigma,
                                           amount, threshold)
        if not r:
            self.raise_exception()

    @manipulative
    def watermark(self, image, transparency=0.0, left=0, top=0):
        """Transparentized the supplied ``image`` and places it over the
        current image, with the top left corner of ``image`` at coordinates
        ``left``, ``top`` of the current image.  The dimensions of the
        current image are not changed.

        :param image: the image placed over the current image
        :type image: :class:`wand.image.Image`
        :param transparency: the percentage fade that should be performed on
                             the image, from 0.0 to 1.0
        :type transparency: :class:`numbers.Real`
        :param left: the x-coordinate where `image` will be placed
        :type left: :class:`numbers.Integral`
        :param top: the y-coordinate where `image` will be placed
        :type top: :class:`numbers.Integral`

        .. versionadded:: 0.2.0

        """
        with image.clone() as watermark_image:
            watermark_image.transparentize(transparency)
            self.composite(watermark_image, left=left, top=top)
        self.raise_exception()

    @manipulative
    def quantize(self, number_colors, colorspace_type,
                 treedepth, dither, measure_error):
        """`quantize` analyzes the colors within a sequence of images and
        chooses a fixed number of colors to represent the image. The goal of
        the algorithm is to minimize the color difference between the input and
        output image while minimizing the processing time.

        :param number_colors: the number of colors.
        :type number_colors: :class:`numbers.Integral`
        :param colorspace_type: colorspace_type. available value can be found
                                in the :const:`COLORSPACE_TYPES`
        :type colorspace_type: :class:`basestring`
        :param treedepth: normally, this integer value is zero or one.
                          a zero or one tells :meth:`quantize` to choose
                          a optimal tree depth of ``log4(number_colors)``.
                          a tree of this depth generally allows the best
                          representation of the reference image
                          with the least amount of memory and
                          the fastest computational speed.
                          in some cases, such as an image with low color
                          dispersion (a few number of colors), a value other
                          than ``log4(number_colors)`` is required.
                          to expand the color tree completely,
                          use a value of 8
        :type treedepth: :class:`numbers.Integral`
        :param dither: a value other than zero distributes the difference
                       between an original image and the corresponding
                       color reduced algorithm to neighboring pixels along
                       a Hilbert curve
        :type dither: :class:`bool`
        :param measure_error: a value other than zero measures the difference
                              between the original and quantized images.
                              this difference is the total quantization error.
                              The error is computed by summing over all pixels
                              in an image the distance squared in RGB space
                              between each reference pixel value and
                              its quantized value
        :type measure_error: :class:`bool`

        .. versionadded:: 0.4.2

        """
        if not isinstance(number_colors, numbers.Integral):
            raise TypeError('number_colors must be integral, '
                            'not ' + repr(number_colors))

        if not isinstance(colorspace_type, string_type) \
                or colorspace_type not in COLORSPACE_TYPES:
            raise TypeError('Colorspace value must be a string from '
                            'COLORSPACE_TYPES, not ' + repr(colorspace_type))

        if not isinstance(treedepth, numbers.Integral):
            raise TypeError('treedepth must be integral, '
                            'not ' + repr(treedepth))

        if not isinstance(dither, bool):
            raise TypeError('dither must be a bool, not ' +
                            repr(dither))

        if not isinstance(measure_error, bool):
            raise TypeError('measure_error must be a bool, not ' +
                            repr(measure_error))

        r = library.MagickQuantizeImage(
            self.wand, number_colors,
            COLORSPACE_TYPES.index(colorspace_type),
            treedepth, dither, measure_error
        )
        if not r:
            self.raise_exception()

    @manipulative
    def transform_colorspace(self, colorspace_type):
        """Transform image's colorspace.

        :param colorspace_type: colorspace_type. available value can be found
                                in the :const:`COLORSPACE_TYPES`
        :type colorspace_type: :class:`basestring`

        .. versionadded:: 0.4.2

        """
        if not isinstance(colorspace_type, string_type) \
                or colorspace_type not in COLORSPACE_TYPES:
            raise TypeError('Colorspace value must be a string from '
                            'COLORSPACE_TYPES, not ' + repr(colorspace_type))
        r = library.MagickTransformImageColorspace(
            self.wand,
            COLORSPACE_TYPES.index(colorspace_type)
        )
        if not r:
            self.raise_exception()

    def __repr__(self):
        cls = type(self)
        if getattr(self, 'c_resource', None) is None:
            return '<{0}.{1}: (closed)>'.format(cls.__module__, cls.__name__)
        return '<{0}.{1}: {2} ({3}x{4})>'.format(
            cls.__module__, cls.__name__,
            self.signature[:7], self.width, self.height
        )


class Image(BaseImage):
    """An image object.

    :param image: makes an exact copy of the ``image``
    :type image: :class:`Image`
    :param blob: opens an image of the ``blob`` byte array
    :type blob: :class:`bytes`
    :param file: opens an image of the ``file`` object
    :type file: file object
    :param filename: opens an image of the ``filename`` string
    :type filename: :class:`basestring`
<<<<<<< HEAD
    :param format: help imagemagick detect the file format. Used only in
                   ``blob``, ``file`` or ``filename`` cases
=======
    :param format: forces filename to  buffer. ``format`` to help
                   imagemagick detect the file format. Used only in
                   ``blob`` or ``file`` cases
>>>>>>> 0f408af3
    :type format: :class:`basestring`
    :param width: the width of new blank image or an image loaded from raw data.
    :type width: :class:`numbers.Integral`
    :param height: the height of new blank imgage or an image loaded from raw data.
    :type height: :class:`numbers.Integral`
    :param depth: the depth used when loading raw data.
    :type depth: :class:`numbers.Integral`
    :param background: an optional background color.
                       default is transparent
    :type background: :class:`wand.color.Color`
    :param resolution: set a resolution value (dpi),
                       useful for vectorial formats (like pdf)
    :type resolution: :class:`collections.Sequence`,
                      :Class:`numbers.Integral`

    .. versionadded:: 0.1.5
       The ``file`` parameter.

    .. versionadded:: 0.1.1
       The ``blob`` parameter.

    .. versionadded:: 0.2.1
       The ``format`` parameter.

    .. versionadded:: 0.2.2
       The ``width``, ``height``, ``background`` parameters.

    .. versionadded:: 0.3.0
       The ``resolution`` parameter.

    .. versionadded:: 4.2.0
       The ``depth`` parameter.

    .. versionchanged:: 4.2.0
       The ``depth`` , ``width`` and ``height`` parameters can be used
       with the ``filename``, ``file`` and ``blob`` parameters to load
       raw pixel data.

    .. describe:: [left:right, top:bottom]

       Crops the image by its ``left``, ``right``, ``top`` and ``bottom``,
       and then returns the cropped one. ::

           with img[100:200, 150:300] as cropped:
               # manipulated the cropped image
               pass

       Like other subscriptable objects, default is 0 or its width/height::

           img[:, :]        #--> just clone
           img[:100, 200:]  #--> equivalent to img[0:100, 200:img.height]

       Negative integers count from the end (width/height)::

           img[-70:-50, -20:-10]
           #--> equivalent to img[width-70:width-50, height-20:height-10]

       :returns: the cropped image
       :rtype: :class:`Image`

       .. versionadded:: 0.1.2

    """

    #: (:class:`Metadata`) The metadata mapping of the image.  Read only.
    #:
    #: .. versionadded:: 0.3.0
    metadata = None

    #: (:class:`ChannelImageDict`) The mapping of separated channels
    #: from the image. ::
    #:
    #:     with image.channel_images['red'] as red_image:
    #:         display(red_image)
    channel_images = None

    #: (:class:`ChannelDepthDict`) The mapping of channels to their depth.
    #: Read only.
    #:
    #: .. versionadded:: 0.3.0
    channel_depths = None

    def __init__(self, image=None, blob=None, file=None, filename=None,
                 format=None, width=None, height=None, depth=None,
                 background=None, resolution=None):
        new_args = width, height, background, depth
        open_args = blob, file, filename
        if any(a is not None for a in new_args) and image is not None:
            raise TypeError("blank image parameters can't be used with image "
                            'parameter')
        if sum(a is not None for a in open_args + (image,)) > 1:
            raise TypeError(', '.join(open_args) +
                            ' and image parameters are exclusive each other; '
                            'use only one at once')
        if not (format is None):
            if not isinstance(format, string_type):
                raise TypeError('format must be a string, not ' + repr(format))
            if not any(a is not None for a in open_args):
                raise TypeError('format can only be used with the blob, file '
                                'or filename parameter')
        if depth not in [None, 8, 16, 32]:
            raise ValueError('Depth must be 8, 16 or 32')
        with self.allocate():
            if image is None:
                wand = library.NewMagickWand()
                super(Image, self).__init__(wand)
            if image is not None:
                if not isinstance(image, BaseImage):
                    raise TypeError('image must be a wand.image.Image '
                                    'instance, not ' + repr(image))
                wand = library.CloneMagickWand(image.wand)
                super(Image, self).__init__(wand)
            elif any(a is not None for a in open_args):
                if format:
                    format = binary(format)
                with Color('transparent') as bg:  # FIXME: parameterize this
                    result = library.MagickSetBackgroundColor(self.wand,
                                                              bg.resource)
                    if not result:
                        self.raise_exception()

                # allow setting the width, height and depth
                # (needed for loading raw data)
                if width is not None and height is not None:
                    if not isinstance(width, numbers.Integral) or width < 1:
                        raise TypeError('width must be a natural number, '
                                        'not ' + repr(width))
                    if not isinstance(height, numbers.Integral) or height < 1:
                        raise TypeError('height must be a natural number, '
                                        'not ' + repr(height))
                    library.MagickSetSize(self.wand, width, height)
                if depth is not None:
                    library.MagickSetDepth(self.wand, depth)
                if format:
                    library.MagickSetFormat(self.wand, format)
                    if not filename:
                        library.MagickSetFilename(self.wand,
                                                  b'buffer.' + format)
                if file is not None:
                    self.read(file=file, resolution=resolution)
                elif blob is not None:
                    self.read(blob=blob, resolution=resolution)
                elif filename is not None:
                    self.read(filename=filename, resolution=resolution)
                # clear the wand format, otherwise any subsequent call to 
                # MagickGetImageBlob will silently change the image to this
                # format again.
                library.MagickSetFormat(self.wand, binary(""))
            elif width is not None and height is not None:
                self.blank(width, height, background)
                if depth:
                    r = library.MagickSetImageDepth(self.wand, depth)
                    if not r:
                        raise self.raise_exception()
            self.metadata = Metadata(self)
            from .sequence import Sequence
            self.sequence = Sequence(self)
        self.raise_exception()

    def read(self, file=None, filename=None, blob=None, resolution=None):
        """Read new image into Image() object.

        :param blob: reads an image from the ``blob`` byte array
        :type blob: :class:`bytes`
        :param file: reads an image from the ``file`` object
        :type file: file object
        :param filename: reads an image from the ``filename`` string
        :type filename: :class:`basestring`
        :param resolution: set a resolution value (DPI),
                           useful for vectorial formats (like PDF)
        :type resolution: :class:`collections.Sequence`,
                          :class:`numbers.Integral`

        .. versionadded:: 0.3.0

        """
        r = None
        # Resolution must be set after image reading.
        if resolution is not None:
            if (isinstance(resolution, collections.Sequence) and
                    len(resolution) == 2):
                library.MagickSetResolution(self.wand, *resolution)
            elif isinstance(resolution, numbers.Integral):
                library.MagickSetResolution(self.wand, resolution, resolution)
            else:
                raise TypeError('resolution must be a (x, y) pair or an '
                                'integer of the same x/y')
        if file is not None:
            if (isinstance(file, file_types) and
                    hasattr(libc, 'fdopen') and hasattr(file, 'mode')):
                fd = libc.fdopen(file.fileno(), file.mode)
                r = library.MagickReadImageFile(self.wand, fd)
            elif not callable(getattr(file, 'read', None)):
                raise TypeError('file must be a readable file object'
                                ', but the given object does not '
                                'have read() method')
            else:
                blob = file.read()
                file = None
        if blob is not None:
            if not isinstance(blob, collections.Iterable):
                raise TypeError('blob must be iterable, not ' +
                                repr(blob))
            if not isinstance(blob, binary_type):
                blob = b''.join(blob)
            r = library.MagickReadImageBlob(self.wand, blob, len(blob))
        elif filename is not None:
            filename = encode_filename(filename)
            r = library.MagickReadImage(self.wand, filename)
        if not r:
            self.raise_exception()

    def close(self):
        """Closes the image explicitly. If you use the image object in
        :keyword:`with` statement, it was called implicitly so don't have to
        call it.

        .. note::

           It has the same functionality of :attr:`destroy()` method.

        """
        self.destroy()

    def clear(self):
        """Clears resources associated with the image, leaving the image blank,
        and ready to be used with new image.

        .. versionadded:: 0.3.0

        """
        library.ClearMagickWand(self.wand)

    def level(self, black=0.0, white=None, gamma=1.0, channel=None):
        """Adjusts the levels of an image by scaling the colors falling
        between specified black and white points to the full available
        quantum range.

        If only ``black`` is given, ``white`` will be adjusted inward.

        :param black: Black point, as a percentage of the system's quantum
                      range. Defaults to 0.
        :type black: :class:`numbers.Real`
        :param white: White point, as a percentage of the system's quantum
                      range. Defaults to 1.0.
        :type white: :class:`numbers.Real`
        :param gamma: Optional gamma adjustment. Values > 1.0 lighten the
                      image's midtones while values < 1.0 darken them.
        :type gamma: :class:`numbers.Real`
        :param channel: The channel type. Available values can be found
                        in the :const:`CHANNELS` mapping. If ``None``,
                        normalize all channels.
        :type channel: :const:`CHANNELS`

        .. versionadded:: 0.4.1

        """
        if not isinstance(black, numbers.Real):
            raise TypeError('expecting real number, not' + repr(black))

        # If white is not given, mimic CLI behavior by reducing top point
        if white is None:
            white = 1.0 - black

        if not isinstance(white, numbers.Real):
            raise TypeError('expecting real number, not' + repr(white))

        if not isinstance(gamma, numbers.Real):
            raise TypeError('expecting real number, not' + repr(gamma))

        bp = float(self.quantum_range * black)
        wp = float(self.quantum_range * white)
        if channel:
            try:
                ch_const = CHANNELS[channel]
            except KeyError:
                raise ValueError(repr(channel) + ' is an invalid channel type'
                                 '; see wand.image.CHANNELS dictionary')
            library.MagickLevelImageChannel(self.wand, ch_const, bp, gamma, wp)
        else:
            library.MagickLevelImage(self.wand, bp, gamma, wp)

        self.raise_exception()

    @property
    def format(self):
        """(:class:`basestring`) The image format.

        If you want to convert the image format, just reset this property::

            assert isinstance(img, wand.image.Image)
            img.format = 'png'

        It may raise :exc:`ValueError` when the format is unsupported.

        .. seealso::

           `ImageMagick Image Formats`__
              ImageMagick uses an ASCII string known as *magick* (e.g. ``GIF``)
              to identify file formats, algorithms acting as formats,
              built-in patterns, and embedded profile types.

           __ http://www.imagemagick.org/script/formats.php

        .. versionadded:: 0.1.6

        """
        fmt = library.MagickGetImageFormat(self.wand)
        if bool(fmt):
            return text(fmt.value)
        self.raise_exception()

    @format.setter
    def format(self, fmt):
        if not isinstance(fmt, string_type):
            raise TypeError("format must be a string like 'png' or 'jpeg'"
                            ', not ' + repr(fmt))
        fmt = fmt.strip()
        r = library.MagickSetImageFormat(self.wand, binary(fmt.upper()))
        if not r:
            raise ValueError(repr(fmt) + ' is unsupported format')
        r = library.MagickSetFilename(self.wand,
                                      b'buffer.' + binary(fmt.lower()))
        if not r:
            self.raise_exception()

    @property
    def mimetype(self):
        """(:class:`basestring`) The MIME type of the image
        e.g. ``'image/jpeg'``, ``'image/png'``.

        .. versionadded:: 0.1.7

        """
        rp = libmagick.MagickToMime(binary(self.format))
        if not bool(rp):
            self.raise_exception()
        mimetype = rp.value
        return text(mimetype)

    @property
    def animation(self):
        return (self.mimetype in ('image/gif', 'image/x-gif')
                and len(self.sequence) > 1)

    @property
    def compression(self):
        """(:class:`basestring`) The type of image compression.
        It's a string from :const:`COMPRESSION_TYPES` list.
        It also can be set.

        .. versionadded:: 0.3.6

        """
        compression_index = library.MagickGetImageCompression(self.wand)
        return COMPRESSION_TYPES[compression_index]

    @compression.setter
    def compression(self, value):
        if not isinstance(value, string_type):
            raise TypeError('expected a string, not ' + repr(value))
        if value not in COMPRESSION_TYPES:
            raise ValueError('expected a string from COMPRESSION_TYPES, not '
                             + repr(value))
        library.MagickSetImageCompression(
            self.wand,
            COMPRESSION_TYPES.index(value)
        )

    def blank(self, width, height, background=None):
        """Creates blank image.

        :param width: the width of new blank image.
        :type width: :class:`numbers.Integral`
        :param height: the height of new blank imgage.
        :type height: :class:`numbers.Integral`
        :param background: an optional background color.
                           default is transparent
        :type background: :class:`wand.color.Color`
        :returns: blank image
        :rtype: :class:`Image`

        .. versionadded:: 0.3.0

        """
        if not isinstance(width, numbers.Integral) or width < 1:
            raise TypeError('width must be a natural number, not ' +
                            repr(width))
        if not isinstance(height, numbers.Integral) or height < 1:
            raise TypeError('height must be a natural number, not ' +
                            repr(height))
        if background is not None and not isinstance(background, Color):
            raise TypeError('background must be a wand.color.Color '
                            'instance, not ' + repr(background))
        if background is None:
            background = Color('transparent')
        with background:
            r = library.MagickNewImage(self.wand, width, height,
                                       background.resource)
            if not r:
                self.raise_exception()
        return self

    def convert(self, format):
        """Converts the image format with the original image maintained.
        It returns a converted image instance which is new. ::

            with img.convert('png') as converted:
                converted.save(filename='converted.png')

        :param format: image format to convert to
        :type format: :class:`basestring`
        :returns: a converted image
        :rtype: :class:`Image`
        :raises ValueError: when the given ``format`` is unsupported

        .. versionadded:: 0.1.6

        """
        cloned = self.clone()
        cloned.format = format
        return cloned

    def save(self, file=None, filename=None):
        """Saves the image into the ``file`` or ``filename``. It takes
        only one argument at a time.

        :param file: a file object to write to
        :type file: file object
        :param filename: a filename string to write to
        :type filename: :class:`basestring`

        .. versionadded:: 0.1.5
           The ``file`` parameter.

        .. versionadded:: 0.1.1

        """
        if file is None and filename is None:
            raise TypeError('expected an argument')
        elif file is not None and filename is not None:
            raise TypeError('expected only one argument; but two passed')
        elif file is not None:
            if isinstance(file, string_type):
                raise TypeError('file must be a writable file object, '
                                'but {0!r} is a string; did you want '
                                '.save(filename={0!r})?'.format(file))
            elif isinstance(file, file_types) and hasattr(libc, 'fdopen'):
                fd = libc.fdopen(file.fileno(), file.mode)
                if len(self.sequence) > 1:
                    r = library.MagickWriteImagesFile(self.wand, fd)
                else:
                    r = library.MagickWriteImageFile(self.wand, fd)
                libc.fflush(fd)
                if not r:
                    self.raise_exception()
            else:
                if not callable(getattr(file, 'write', None)):
                    raise TypeError('file must be a writable file object, '
                                    'but it does not have write() method: ' +
                                    repr(file))
                file.write(self.make_blob())
        else:
            if not isinstance(filename, string_type):
                raise TypeError('filename must be a string, not ' +
                                repr(filename))
            filename = encode_filename(filename)
            if len(self.sequence) > 1:
                r = library.MagickWriteImages(self.wand, filename, True)
            else:
                r = library.MagickWriteImage(self.wand, filename)
            if not r:
                self.raise_exception()

    def make_blob(self, format=None):
        """Makes the binary string of the image.

        :param format: the image format to write e.g. ``'png'``, ``'jpeg'``.
                       it is omittable
        :type format: :class:`basestring`
        :returns: a blob (bytes) string
        :rtype: :class:`bytes`
        :raises ValueError: when ``format`` is invalid

        .. versionchanged:: 0.1.6
           Removed a side effect that changes the image :attr:`format`
           silently.

        .. versionadded:: 0.1.5
           The ``format`` parameter became optional.

        .. versionadded:: 0.1.1

        """
        if format is not None:
            with self.convert(format) as converted:
                return converted.make_blob()
        library.MagickResetIterator(self.wand)
        length = ctypes.c_size_t()
        blob_p = None
        if len(self.sequence) > 1:
            blob_p = library.MagickGetImagesBlob(self.wand,
                                                 ctypes.byref(length))
        else:
            blob_p = library.MagickGetImageBlob(self.wand,
                                                ctypes.byref(length))
        if blob_p and length.value:
            blob = ctypes.string_at(blob_p, length.value)
            library.MagickRelinquishMemory(blob_p)
            return blob
        self.raise_exception()

    def strip(self):
        """Strips an image of all profiles and comments.

        .. versionadded:: 0.2.0

        """
        result = library.MagickStripImage(self.wand)
        if not result:
            self.raise_exception()

    def trim(self, color=None, fuzz=0):
        """Remove solid border from image. Uses top left pixel as a guide
        by default, or you can also specify the ``color`` to remove.

        :param color: the border color to remove.
                      if it's omitted top left pixel is used by default
        :type color: :class:`~wand.color.Color`
        :param fuzz: Defines how much tolerance is acceptable to consider
                     two colors as the same.
        :type fuzz: :class:`numbers.Integral`

        .. versionadded:: 0.3.0
           Optional ``color`` and ``fuzz`` parameters.

        .. versionadded:: 0.2.1

        """
        with color or self[0, 0] as color:
            self.border(color, 1, 1)
        result = library.MagickTrimImage(self.wand, fuzz)
        if not result:
            self.raise_exception()

    @manipulative
    def transpose(self):
        """Creates a vertical mirror image by reflecting the pixels around
        the central x-axis while rotating them 90-degrees.

        .. versionadded:: 0.4.1
        """
        result = library.MagickTransposeImage(self.wand)
        if not result:
            self.raise_exception()

    @manipulative
    def transverse(self):
        """Creates a horizontal mirror image by reflecting the pixels around
        the central y-axis while rotating them 270-degrees.

        .. versionadded:: 0.4.1
        """
        result = library.MagickTransverseImage(self.wand)
        if not result:
            self.raise_exception()

    @manipulative
    def _auto_orient(self):
        """Fallback for :attr:`auto_orient()` method
        (which wraps :c:func:`MagickAutoOrientImage`),
        fixes orientation by checking EXIF data.

        .. versionadded:: 0.4.1

        """
        exif_orientation = self.metadata.get('exif:orientation')
        if not exif_orientation:
            return

        orientation_type = ORIENTATION_TYPES[int(exif_orientation)]

        fn_lookup = {
            'undefined': None,
            'top_left': None,
            'top_right': self.flop,
            'bottom_right': functools.partial(self.rotate, degree=180.0),
            'bottom_left': self.flip,
            'left_top': self.transpose,
            'right_top': functools.partial(self.rotate, degree=90.0),
            'right_bottom': self.transverse,
            'left_bottom': functools.partial(self.rotate, degree=270.0)
        }

        fn = fn_lookup.get(orientation_type)

        if not fn:
            return

        fn()
        self.orientation = 'top_left'

    @manipulative
    def auto_orient(self):
        """Adjusts an image so that its orientation is suitable
        for viewing (i.e. top-left orientation). If available it uses
        :c:func:`MagickAutoOrientImage` (was added in ImageMagick 6.8.9+)
        if you have an older magick library,
        it will use :attr:`_auto_orient()` method for fallback.

        .. versionadded:: 0.4.1

        """
        try:
            result = library.MagickAutoOrientImage(self.wand)
            if not result:
                self.raise_exception()
        except AttributeError:
            self._auto_orient()

    def border(self, color, width, height):
        """Surrounds the image with a border.

        :param bordercolor: the border color pixel wand
        :type image: :class:`~wand.color.Color`
        :param width: the border width
        :type width: :class:`numbers.Integral`
        :param height: the border height
        :type height: :class:`numbers.Integral`

        .. versionadded:: 0.3.0

        """
        if not isinstance(color, Color):
            raise TypeError('color must be a wand.color.Color object, not ' +
                            repr(color))
        with color:
            result = library.MagickBorderImage(self.wand, color.resource,
                                               width, height)
        if not result:
            self.raise_exception()

    @manipulative
    def contrast_stretch(self, black_point=0.0, white_point=None,
                         channel=None):
        """Enhance contrast of image by adjusting the span of the available
        colors.

        If only ``black_point`` is given, match the CLI behavior by assuming
        the ``white_point`` has the same delta percentage off the top
        e.g. contrast stretch of 15% is calculated as ``black_point`` = 0.15
        and ``white_point`` = 0.85.

        :param black_point: black point between 0.0 and 1.0.  default is 0.0
        :type black_point: :class:`numbers.Real`
        :param white_point: white point between 0.0 and 1.0.
                            default value of 1.0 minus ``black_point``
        :type white_point: :class:`numbers.Real`
        :param channel: optional color channel to apply contrast stretch
        :type channel: :const:`CHANNELS`
        :raises ValueError: if ``channel`` is not in :const:`CHANNELS`

        .. versionadded:: 0.4.1

        """
        if not isinstance(black_point, numbers.Real):
            raise TypeError('expecting float, not ' + repr(black_point))
        if not (white_point is None or isinstance(white_point, numbers.Real)):
            raise TypeError('expecting float, not ' + repr(white_point))
        # If only black-point is given, match CLI behavior by
        # calculating white point
        if white_point is None:
            white_point = 1.0 - black_point
        contrast_range = float(self.width * self.height)
        black_point *= contrast_range
        white_point *= contrast_range
        if channel in CHANNELS:
            library.MagickContrastStretchImageChannel(self.wand,
                                                      CHANNELS[channel],
                                                      black_point,
                                                      white_point)
        elif channel is None:
            library.MagickContrastStretchImage(self.wand,
                                               black_point,
                                               white_point)
        else:
            raise ValueError(repr(channel) + ' is an invalid channel type'
                             '; see wand.image.CHANNELS dictionary')
        self.raise_exception()

    @manipulative
    def gamma(self, adjustment_value, channel=None):
        """Gamma correct image.

        Specific color channels can be correct individual. Typical values
        range between 0.8 and 2.3.

        :param adjustment_value: value to adjust gamma level
        :type adjustment_value: :class:`numbers.Real`
        :param channel: optional channel to apply gamma correction
        :type channel: :class:`basestring`
        :raises TypeError: if ``gamma_point`` is not a :class:`numbers.Real`
        :raises ValueError: if ``channel`` is not in :const:`CHANNELS`

        .. versionadded:: 0.4.1

        """
        if not isinstance(adjustment_value, numbers.Real):
            raise TypeError('expecting float, not ' + repr(adjustment_value))
        if channel in CHANNELS:
            library.MagickGammaImageChannel(self.wand,
                                            CHANNELS[channel],
                                            adjustment_value)
        elif channel is None:
            library.MagickGammaImage(self.wand, adjustment_value)
        else:
            raise ValueError(repr(channel) + ' is an invalid channel type'
                             '; see wand.image.CHANNELS dictionary')
        self.raise_exception()

    @manipulative
    def linear_stretch(self, black_point=0.0, white_point=1.0):
        """Enhance saturation intensity of an image.

        :param black_point: Black point between 0.0 and 1.0. Default 0.0
        :type black_point: :class:`numbers.Real`
        :param white_point: White point between 0.0 and 1.0. Default 1.0
        :type white_point: :class:`numbers.Real`

        .. versionadded:: 0.4.1
        """
        if not isinstance(black_point, numbers.Real):
            raise TypeError('expecting float, not ' + repr(black_point))
        if not isinstance(white_point, numbers.Real):
            raise TypeError('expecting float, not ' + repr(white_point))
        linear_range = float(self.width * self.height)
        library.MagickLinearStretchImage(self.wand,
                                         linear_range * black_point,
                                         linear_range * white_point)

    def normalize(self, channel=None):
        """Normalize color channels.

        :param channel: the channel type.  available values can be found
                        in the :const:`CHANNELS` mapping.  If ``None``,
                        normalize all channels.
        :type channel: :class:`basestring`

        """
        if channel:
            try:
                ch_const = CHANNELS[channel]
            except KeyError:
                raise ValueError(repr(channel) + ' is an invalid channel type'
                                 '; see wand.image.CHANNELS dictionary')
            r = library.MagickNormalizeImageChannel(self.wand, ch_const)
        else:
            r = library.MagickNormalizeImage(self.wand)
        if not r:
            self.raise_exception()

    def _repr_png_(self):
        with self.convert('png') as cloned:
            return cloned.make_blob()

    def __repr__(self):
        cls = type(self)
        if getattr(self, 'c_resource', None) is None:
            return '<{0}.{1}: (closed)>'.format(cls.__module__, cls.__name__)
        return '<{0}.{1}: {2} {3!r} ({4}x{5})>'.format(
            cls.__module__, cls.__name__,
            self.signature[:7], self.format, self.width, self.height
        )


class Iterator(Resource, collections.Iterator):
    """Row iterator for :class:`Image`. It shouldn't be instantiated
    directly; instead, it can be acquired through :class:`Image` instance::

        assert isinstance(image, wand.image.Image)
        iterator = iter(image)

    It doesn't iterate every pixel, but rows. For example::

        for row in image:
            for col in row:
                assert isinstance(col, wand.color.Color)
                print(col)

    Every row is a :class:`collections.Sequence` which consists of
    one or more :class:`wand.color.Color` values.

    :param image: the image to get an iterator
    :type image: :class:`Image`

    .. versionadded:: 0.1.3

    """

    c_is_resource = library.IsPixelIterator
    c_destroy_resource = library.DestroyPixelIterator
    c_get_exception = library.PixelGetIteratorException
    c_clear_exception = library.PixelClearIteratorException

    def __init__(self, image=None, iterator=None):
        if image is not None and iterator is not None:
            raise TypeError('it takes only one argument at a time')
        with self.allocate():
            if image is not None:
                if not isinstance(image, Image):
                    raise TypeError('expected a wand.image.Image instance, '
                                    'not ' + repr(image))
                self.resource = library.NewPixelIterator(image.wand)
                self.height = image.height
            else:
                if not isinstance(iterator, Iterator):
                    raise TypeError('expected a wand.image.Iterator instance, '
                                    'not ' + repr(iterator))
                self.resource = library.ClonePixelIterator(iterator.resource)
                self.height = iterator.height
        self.raise_exception()
        self.cursor = 0

    def __iter__(self):
        return self

    def seek(self, y):
        if not isinstance(y, numbers.Integral):
            raise TypeError('expected an integer, but got ' + repr(y))
        elif y < 0:
            raise ValueError('cannot be less than 0, but got ' + repr(y))
        elif y > self.height:
            raise ValueError('canot be greater than height')
        self.cursor = y
        if y == 0:
            library.PixelSetFirstIteratorRow(self.resource)
        else:
            if not library.PixelSetIteratorRow(self.resource, y - 1):
                self.raise_exception()

    def __next__(self, x=None):
        if self.cursor >= self.height:
            self.destroy()
            raise StopIteration()
        self.cursor += 1
        width = ctypes.c_size_t()
        pixels = library.PixelGetNextIteratorRow(self.resource,
                                                 ctypes.byref(width))
        get_color = library.PixelGetMagickColor
        struct_size = ctypes.sizeof(MagickPixelPacket)
        if x is None:
            r_pixels = [None] * width.value
            for x in xrange(width.value):
                pc = pixels[x]
                packet_buffer = ctypes.create_string_buffer(struct_size)
                get_color(pc, packet_buffer)
                r_pixels[x] = Color(raw=packet_buffer)
            return r_pixels
        packet_buffer = ctypes.create_string_buffer(struct_size)
        get_color(pixels[x], packet_buffer)
        return Color(raw=packet_buffer)

    next = __next__  # Python 2 compatibility

    def clone(self):
        """Clones the same iterator.

        """
        return type(self)(iterator=self)


class ImageProperty(object):
    """The mixin class to maintain a weak reference to the parent
    :class:`Image` object.

    .. versionadded:: 0.3.0

    """

    def __init__(self, image):
        if not isinstance(image, BaseImage):
            raise TypeError('expected a wand.image.BaseImage instance, '
                            'not ' + repr(image))
        self._image = weakref.ref(image)

    @property
    def image(self):
        """(:class:`Image`) The parent image.

        It ensures that the parent :class:`Image`, which is held in a weak
        reference, still exists.  Returns the dereferenced :class:`Image`
        if it does exist, or raises a :exc:`ClosedImageError` otherwise.

        :exc: `ClosedImageError` when the parent Image has been destroyed

        """
        # Dereference our weakref and check that the parent Image stil exists
        image = self._image()
        if image is not None:
            return image
        raise ClosedImageError(
            'parent Image of {0!r} has been destroyed'.format(self)
        )


class OptionDict(ImageProperty, collections.MutableMapping):
    """Mutable mapping of the image internal options.  See available
    options in :const:`OPTIONS` constant.

    .. versionadded:: 0.3.0

    """

    def __iter__(self):
        return iter(OPTIONS)

    def __len__(self):
        return len(OPTIONS)

    def __getitem__(self, key):
        if not isinstance(key, string_type):
            raise TypeError('option name must be a string, not ' + repr(key))
        if key not in OPTIONS:
            raise ValueError('invalid option: ' + repr(key))
        image = self.image
        return text(library.MagickGetOption(image.wand, binary(key)))

    def __setitem__(self, key, value):
        if not isinstance(key, string_type):
            raise TypeError('option name must be a string, not ' + repr(key))
        if not isinstance(value, string_type):
            raise TypeError('option value must be a string, not ' +
                            repr(value))
        if key not in OPTIONS:
            raise ValueError('invalid option: ' + repr(key))
        image = self.image
        library.MagickSetOption(image.wand, binary(key), binary(value))

    def __delitem__(self, key):
        self[key] = ''


class Metadata(ImageProperty, collections.Mapping):
    """Class that implements dict-like read-only access to image metadata
    like EXIF or IPTC headers.

    :param image: an image instance
    :type image: :class:`Image`

    .. note::

       You don't have to use this by yourself.
       Use :attr:`Image.metadata` property instead.

    .. versionadded:: 0.3.0

    """

    def __init__(self, image):
        if not isinstance(image, Image):
            raise TypeError('expected a wand.image.Image instance, '
                            'not ' + repr(image))
        super(Metadata, self).__init__(image)

    def __getitem__(self, k):
        """
        :param k: Metadata header name string.
        :type k: :class:`basestring`
        :returns: a header value string
        :rtype: :class:`str`
        """
        image = self.image
        if not isinstance(k, string_type):
            raise TypeError('k must be a string, not ' + repr(k))
        v = library.MagickGetImageProperty(image.wand, binary(k))
        if bool(v) is False:
            raise KeyError(k)
        value = v.value
        return text(value)

    def __iter__(self):
        image = self.image
        num = ctypes.c_size_t()
        props_p = library.MagickGetImageProperties(image.wand, b'', num)
        props = [text(props_p[i]) for i in xrange(num.value)]
        library.MagickRelinquishMemory(props_p)
        return iter(props)

    def __len__(self):
        image = self.image
        num = ctypes.c_size_t()
        props_p = library.MagickGetImageProperties(image.wand, b'', num)
        library.MagickRelinquishMemory(props_p)
        return num.value


class ChannelImageDict(ImageProperty, collections.Mapping):
    """The mapping table of separated images of the particular channel
    from the image.

    :param image: an image instance
    :type image: :class:`Image`

    .. note::

       You don't have to use this by yourself.
       Use :attr:`Image.channel_images` property instead.

    .. versionadded:: 0.3.0

    """

    def __iter__(self):
        return iter(CHANNELS)

    def __len__(self):
        return len(CHANNELS)

    def __getitem__(self, channel):
        c = CHANNELS[channel]
        img = self.image.clone()
        succeeded = library.MagickSeparateImageChannel(img.wand, c)
        if not succeeded:
            try:
                img.raise_exception()
            except WandException:
                img.close()
                raise
        return img


class ChannelDepthDict(ImageProperty, collections.Mapping):
    """The mapping table of channels to their depth.

    :param image: an image instance
    :type image: :class:`Image`

    .. note::

       You don't have to use this by yourself.
       Use :attr:`Image.channel_depths` property instead.

    .. versionadded:: 0.3.0

    """

    def __iter__(self):
        return iter(CHANNELS)

    def __len__(self):
        return len(CHANNELS)

    def __getitem__(self, channel):
        c = CHANNELS[channel]
        depth = library.MagickGetImageChannelDepth(self.image.wand, c)
        return int(depth)


class HistogramDict(collections.Mapping):
    """Specialized mapping object to represent color histogram.
    Keys are colors, and values are the number of pixels.

    :param image: the image to get its histogram
    :type image: :class:`BaseImage`

    .. versionadded:: 0.3.0

    """

    def __init__(self, image):
        self.size = ctypes.c_size_t()
        self.pixels = library.MagickGetImageHistogram(
            image.wand,
            ctypes.byref(self.size)
        )
        self.counts = None

    def __len__(self):
        if self.counts is None:
            return self.size.value
        return len(self.counts)

    def __iter__(self):
        if self.counts is None:
            pixels = self.pixels
            string = library.PixelGetColorAsString
            return (Color(string(pixels[i]).value)
                    for i in xrange(self.size.value))
        return iter(Color(string=c) for c in self.counts)

    def __getitem__(self, color):
        if self.counts is None:
            string = library.PixelGetColorAsNormalizedString
            pixels = self.pixels
            count = library.PixelGetColorCount
            self.counts = dict(
                (text(string(pixels[i]).value), count(pixels[i]))
                for i in xrange(self.size.value)
            )
            del self.size, self.pixels
        return self.counts[color.normalized_string]


class ClosedImageError(DestroyedResourceError):
    """An error that rises when some code tries access to an already closed
    image.

    """<|MERGE_RESOLUTION|>--- conflicted
+++ resolved
@@ -2383,14 +2383,9 @@
     :type file: file object
     :param filename: opens an image of the ``filename`` string
     :type filename: :class:`basestring`
-<<<<<<< HEAD
-    :param format: help imagemagick detect the file format. Used only in
-                   ``blob``, ``file`` or ``filename`` cases
-=======
     :param format: forces filename to  buffer. ``format`` to help
                    imagemagick detect the file format. Used only in
                    ``blob`` or ``file`` cases
->>>>>>> 0f408af3
     :type format: :class:`basestring`
     :param width: the width of new blank image or an image loaded from raw data.
     :type width: :class:`numbers.Integral`
