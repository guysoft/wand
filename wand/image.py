""":mod:`wand.image` --- Image objects
~~~~~~~~~~~~~~~~~~~~~~~~~~~~~~~~~~~~~~

Opens and manipulates images. Image objects can be used in :keyword:`with`
statement, and these resources will be automatically managed (even if any
error happened)::

    with Image(filename='pikachu.png') as i:
        print('width =', i.width)
        print('height =', i.height)

"""
import collections
import ctypes
import functools
import numbers
import weakref

from . import compat
from .api import MagickPixelPacket, libc, libmagick, library
from .color import Color
from .compat import binary, binary_type, file_types, string_type, text, xrange
from .exceptions import WandException
from .resource import DestroyedResourceError, Resource
from .font import Font


__all__ = ('ALPHA_CHANNEL_TYPES', 'CHANNELS', 'COMPOSITE_OPERATORS',
           'EVALUATE_OPS', 'FILTER_TYPES', 'GRAVITY_TYPES', 'IMAGE_TYPES',
           'ORIENTATION_TYPES', 'UNIT_TYPES',
           'BaseImage', 'ChannelDepthDict', 'ChannelImageDict',
           'ClosedImageError', 'HistogramDict', 'Image', 'ImageProperty',
           'Iterator', 'Metadata', 'OptionDict', 'manipulative')


#: (:class:`tuple`) The list of filter types.
#:
#: - ``'undefined'``
#: - ``'point'``
#: - ``'box'``
#: - ``'triangle'``
#: - ``'hermite'``
#: - ``'hanning'``
#: - ``'hamming'``
#: - ``'blackman'``
#: - ``'gaussian'``
#: - ``'quadratic'``
#: - ``'cubic'``
#: - ``'catrom'``
#: - ``'mitchell'``
#: - ``'jinc'``
#: - ``'sinc'``
#: - ``'sincfast'``
#: - ``'kaiser'``
#: - ``'welsh'``
#: - ``'parzen'``
#: - ``'bohman'``
#: - ``'bartlett'``
#: - ``'lagrange'``
#: - ``'lanczos'``
#: - ``'lanczossharp'``
#: - ``'lanczos2'``
#: - ``'lanczos2sharp'``
#: - ``'robidoux'``
#: - ``'robidouxsharp'``
#: - ``'cosine'``
#: - ``'spline'``
#: - ``'sentinel'``
#:
#: .. seealso::
#:
#:    `ImageMagick Resize Filters`__
#:       Demonstrates the results of resampling images using the various
#:       resize filters and blur settings available in ImageMagick.
#:
#:    __ http://www.imagemagick.org/Usage/resize/
FILTER_TYPES = ('undefined', 'point', 'box', 'triangle', 'hermite', 'hanning',
                'hamming', 'blackman', 'gaussian', 'quadratic', 'cubic',
                'catrom', 'mitchell', 'jinc', 'sinc', 'sincfast', 'kaiser',
                'welsh', 'parzen', 'bohman', 'bartlett', 'lagrange', 'lanczos',
                'lanczossharp', 'lanczos2', 'lanczos2sharp', 'robidoux',
                'robidouxsharp', 'cosine', 'spline', 'sentinel')

#: (:class:`tuple`) The list of composition operators
#:
#: - ``'undefined'``
#: - ``'no'``
#: - ``'add'``
#: - ``'atop'``
#: - ``'blend'``
#: - ``'bumpmap'``
#: - ``'change_mask'``
#: - ``'clear'``
#: - ``'color_burn'``
#: - ``'color_dodge'``
#: - ``'colorize'``
#: - ``'copy_black'``
#: - ``'copy_blue'``
#: - ``'copy'``
#: - ``'copy_cyan'``
#: - ``'copy_green'``
#: - ``'copy_magenta'``
#: - ``'copy_opacity'``
#: - ``'copy_red'``
#: - ``'copy_yellow'``
#: - ``'darken'``
#: - ``'dst_atop'``
#: - ``'dst'``
#: - ``'dst_in'``
#: - ``'dst_out'``
#: - ``'dst_over'``
#: - ``'difference'``
#: - ``'displace'``
#: - ``'dissolve'``
#: - ``'exclusion'``
#: - ``'hard_light'``
#: - ``'hue'``
#: - ``'in'``
#: - ``'lighten'``
#: - ``'linear_light'``
#: - ``'luminize'``
#: - ``'minus'``
#: - ``'modulate'``
#: - ``'multiply'``
#: - ``'out'``
#: - ``'over'``
#: - ``'overlay'``
#: - ``'plus'``
#: - ``'replace'``
#: - ``'saturate'``
#: - ``'screen'``
#: - ``'soft_light'``
#: - ``'src_atop'``
#: - ``'src'``
#: - ``'src_in'``
#: - ``'src_out'``
#: - ``'src_over'``
#: - ``'subtract'``
#: - ``'threshold'``
#: - ``'xor'``
#: - ``'divide'``
#:
#: .. versionchanged:: 0.3.0
#:    Renamed from :const:`COMPOSITE_OPS` to :const:`COMPOSITE_OPERATORS`.
#:
#: .. seealso::
#:
#:    `Compositing Images`__ ImageMagick v6 Examples
#:       Image composition is the technique of combining images that have,
#:       or do not have, transparency or an alpha channel.
#:       This is usually performed using the IM :program:`composite` command.
#:       It may also be performed as either part of a larger sequence of
#:       operations or internally by other image operators.
#:
#:    `ImageMagick Composition Operators`__
#:       Demonstrates the results of applying the various composition
#:       composition operators.
#:
#:    __ http://www.imagemagick.org/Usage/compose/
#:    __ http://www.rubblewebs.co.uk/imagemagick/operators/compose.php
COMPOSITE_OPERATORS = (
    'undefined', 'no', 'add', 'atop', 'blend', 'bumpmap', 'change_mask',
    'clear', 'color_burn', 'color_dodge', 'colorize', 'copy_black',
    'copy_blue', 'copy', 'copy_cyan', 'copy_green', 'copy_magenta',
    'copy_opacity', 'copy_red', 'copy_yellow', 'darken', 'dst_atop', 'dst',
    'dst_in', 'dst_out', 'dst_over', 'difference', 'displace', 'dissolve',
    'exclusion', 'hard_light', 'hue', 'in', 'lighten', 'linear_light',
    'luminize', 'minus', 'modulate', 'multiply', 'out', 'over', 'overlay',
    'plus', 'replace', 'saturate', 'screen', 'soft_light', 'src_atop', 'src',
    'src_in', 'src_out', 'src_over', 'subtract', 'threshold', 'xor', 'divide'
)

#: (:class:`dict`) The dictionary of channel types.
#:
#: - ``'undefined'``
#: - ``'red'``
#: - ``'gray'``
#: - ``'cyan'``
#: - ``'green'``
#: - ``'magenta'``
#: - ``'blue'``
#: - ``'yellow'``
#: - ``'alpha'``
#: - ``'opacity'``
#: - ``'black'``
#: - ``'index'``
#: - ``'composite_channels'``
#: - ``'all_channels'``
#: - ``'true_alpha'``
#: - ``'rgb_channels'``
#: - ``'gray_channels'``
#: - ``'sync_channels'``
#: - ``'default_channels'``
#:
#: .. seealso::
#:
#:    `ImageMagick Color Channels`__
#:       Lists the various channel types with descriptions of each
#:
#:    __ http://www.imagemagick.org/Magick++/Enumerations.html#ChannelType
CHANNELS = dict(undefined=0, red=1, gray=1, cyan=1, green=2, magenta=2,
                blue=4, yellow=4, alpha=8, opacity=8, black=32, index=32,
                composite_channels=47, all_channels=134217727, true_alpha=64,
                rgb_channels=128, gray_channels=128, sync_channels=256,
                default_channels=134217719)

#: (:class:`tuple`) The list of evaluation operators
#:
#: - ``'undefined'``
#: - ``'add'``
#: - ``'and'``
#: - ``'divide'``
#: - ``'leftshift'``
#: - ``'max'``
#: - ``'min'``
#: - ``'multiply'``
#: - ``'or'``
#: - ``'rightshift'``
#: - ``'set'``
#: - ``'subtract'``
#: - ``'xor'``
#: - ``'pow'``
#: - ``'log'``
#: - ``'threshold'``
#: - ``'thresholdblack'``
#: - ``'thresholdwhite'``
#: - ``'gaussiannoise'``
#: - ``'impulsenoise'``
#: - ``'laplaciannoise'``
#: - ``'multiplicativenoise'``
#: - ``'poissonnoise'``
#: - ``'uniformnoise'``
#: - ``'cosine'``
#: - ``'sine'``
#: - ``'addmodulus'``
#: - ``'mean'``
#: - ``'abs'``
#: - ``'exponential'``
#: - ``'median'``
#: - ``'sum'``
#:
#: .. seealso::
#:
#:    `ImageMagick Image Evaluation Operators`__
#:       Describes the MagickEvaluateImageChannel method and lists the
#:       various evaluations operators
#:
#:    __ http://www.magickwand.org/MagickEvaluateImage.html
EVALUATE_OPS = ('undefined', 'add', 'and', 'divide', 'leftshift', 'max',
                'min', 'multiply', 'or', 'rightshift', 'set', 'subtract',
                'xor', 'pow', 'log', 'threshold', 'thresholdblack',
                'thresholdwhite', 'gaussiannoise', 'impulsenoise',
                'laplaciannoise', 'multiplicativenoise', 'poissonnoise',
                'uniformnoise', 'cosine', 'sine', 'addmodulus', 'mean',
                'abs', 'exponential', 'median', 'sum')

#: (:class:`tuple`) The list of alpha channel types
#:
#: - ``'undefined'``
#: - ``'activate'``
#: - ``'background'``
#: - ``'copy'``
#: - ``'deactivate'``
#: - ``'extract'``
#: - ``'opaque'``
#: - ``'reset'``
#: - ``'set'``
#: - ``'shape'``
#: - ``'transparent'``
#: - ``'flatten'``
#: - ``'remove'``
#:
#: .. seealso::
#:    `ImageMagick Image Channel`__
#:       Describes the SetImageAlphaChannel method which can be used
#:       to modify alpha channel. Also describes AlphaChannelType
#:
#:    __ http://www.imagemagick.org/api/channel.php#SetImageAlphaChannel
ALPHA_CHANNEL_TYPES = ('undefined', 'activate', 'background', 'copy',
                       'deactivate', 'extract', 'opaque', 'reset', 'set',
                       'shape', 'transparent', 'flatten', 'remove')

#: (:class:`tuple`) The list of image types
#:
#: - ``'undefined'``
#: - ``'bilevel'``
#: - ``'grayscale'``
#: - ``'grayscalematte'``
#: - ``'palette'``
#: - ``'palettematte'``
#: - ``'truecolor'``
#: - ``'truecolormatte'``
#: - ``'colorseparation'``
#: - ``'colorseparationmatte'``
#: - ``'optimize'``
#: - ``'palettebilevelmatte'``
#:
#: .. seealso::
#:
#:    `ImageMagick Image Types`__
#:       Describes the MagickSetImageType method which can be used
#:       to set the type of an image
#:
#:    __ http://www.imagemagick.org/api/magick-image.php#MagickSetImageType
IMAGE_TYPES = ('undefined', 'bilevel', 'grayscale', 'grayscalematte',
               'palette', 'palettematte', 'truecolor', 'truecolormatte',
               'colorseparation', 'colorseparationmatte', 'optimize',
               'palettebilevelmatte')

#: (:class:`tuple`) The list of resolution unit types.
#:
#: - ``'undefined'``
#: - ``'pixelsperinch'``
#: - ``'pixelspercentimeter'``
#:
#: .. seealso::
#:
#:    `ImageMagick Image Units`__
#:       Describes the MagickSetImageUnits method which can be used
#:       to set image units of resolution
#:
#:    __ http://www.imagemagick.org/api/magick-image.php#MagickSetImageUnits
UNIT_TYPES = 'undefined', 'pixelsperinch', 'pixelspercentimeter'

#: (:class:`tuple`) The list of :attr:`~BaseImage.gravity` types.
#:
#: .. versionadded:: 0.3.0
GRAVITY_TYPES = ('forget', 'north_west', 'north', 'north_east', 'west',
                 'center', 'east', 'south_west', 'south', 'south_east',
                 'static')

#: (:class:`tuple`) The list of :attr:`~BaseImage.orientation` types.
#:
#: .. versionadded:: 0.3.0
ORIENTATION_TYPES = ('undefined', 'top_left', 'top_right', 'bottom_right',
                     'bottom_left', 'left_top', 'right_top', 'right_bottom',
                     'left_bottom')

#: (:class:`collections.Set`) The set of available :attr:`~BaseImage.options`.
#:
#: .. versionadded:: 0.3.0
OPTIONS = frozenset(['fill'])


def manipulative(function):
    """Mark the operation manipulating itself instead of returning new one."""
    @functools.wraps(function)
    def wrapped(self, *args, **kwargs):
        result = function(self, *args, **kwargs)
        self.dirty = True
        return result
    return wrapped


class BaseImage(Resource):
    """The abstract base of :class:`Image` (container) and
    :class:`~wand.sequence.SingleImage`.  That means the most of
    operations, defined in this abstract classs, are possible for
    both :class:`Image` and :class:`~wand.sequence.SingleImage`.

    .. versionadded:: 0.3.0

    """

    #: (:class:`OptionDict`) The mapping of internal option settings.
    #:
    #: .. versionadded:: 0.3.0
    options = None

    #: (:class:`collections.Sequence`) The list of
    #: :class:`~wand.sequence.SingleImage`\ s that the image contains.
    #:
    #: .. versionadded:: 0.3.0
    sequence = None

    #: (:class:`bool`) Whether the image is changed or not.
    dirty = None

    c_is_resource = library.IsMagickWand
    c_destroy_resource = library.DestroyMagickWand
    c_get_exception = library.MagickGetException
    c_clear_exception = library.MagickClearException

    __slots__ = '_wand',

    def __init__(self, wand):
        self.wand = wand
        self.channel_images = ChannelImageDict(self)
        self.channel_depths = ChannelDepthDict(self)
        self.options = OptionDict(self)
        self.dirty = False

    @property
    def wand(self):
        """Internal pointer to the MagickWand instance. It may raise
        :exc:`ClosedImageError` when the instance has destroyed already.

        """
        try:
            return self.resource
        except DestroyedResourceError:
            raise ClosedImageError(repr(self) + ' is closed already')

    @wand.setter
    def wand(self, wand):
        try:
            self.resource = wand
        except TypeError:
            raise TypeError(repr(wand) + ' is not a MagickWand instance')

    @wand.deleter
    def wand(self):
        del self.resource

    def clone(self):
        """Clones the image. It is equivalent to call :class:`Image` with
        ``image`` parameter. ::

            with img.clone() as cloned:
                # manipulate the cloned image
                pass

        :returns: the cloned new image
        :rtype: :class:`Image`

        .. versionadded:: 0.1.1

        """
        return Image(image=self)

    def __len__(self):
        return self.height

    def __iter__(self):
        return Iterator(image=self)

    def __getitem__(self, idx):
        if (not isinstance(idx, string_type) and
            isinstance(idx, collections.Iterable)):
            idx = tuple(idx)
            d = len(idx)
            if not (1 <= d <= 2):
                raise ValueError('index cannot be {0}-dimensional'.format(d))
            elif d == 2:
                x, y = idx
                x_slice = isinstance(x, slice)
                y_slice = isinstance(y, slice)
                if x_slice and not y_slice:
                    y = slice(y, y + 1)
                elif not x_slice and y_slice:
                    x = slice(x, x + 1)
                elif not (x_slice or y_slice):
                    if not (isinstance(x, numbers.Integral) and
                            isinstance(y, numbers.Integral)):
                        raise TypeError('x and y must be integral, not ' +
                                        repr((x, y)))
                    if x < 0:
                        x += self.width
                    if y < 0:
                        y += self.height
                    if x >= self.width:
                        raise IndexError('x must be less than width')
                    elif y >= self.height:
                        raise IndexError('y must be less than height')
                    elif x < 0:
                        raise IndexError('x cannot be less than 0')
                    elif y < 0:
                        raise IndexError('y cannot be less than 0')
                    with iter(self) as iterator:
                        iterator.seek(y)
                        return iterator.next(x)
                if not (x.step is None and y.step is None):
                    raise ValueError('slicing with step is unsupported')
                elif (x.start is None and x.stop is None and
                      y.start is None and y.stop is None):
                    return self.clone()
                cloned = self.clone()
                try:
                    cloned.crop(x.start, y.start, x.stop, y.stop)
                except ValueError as e:
                    raise IndexError(str(e))
                return cloned
            else:
                return self[idx[0]]
        elif isinstance(idx, numbers.Integral):
            if idx < 0:
                idx += self.height
            elif idx >= self.height:
                raise IndexError('index must be less than height, but got ' +
                                 repr(idx))
            elif idx < 0:
                raise IndexError('index cannot be less than zero, but got ' +
                                 repr(idx))
            with iter(self) as iterator:
                iterator.seek(idx)
                return iterator.next()
        elif isinstance(idx, slice):
            return self[:, idx]
        raise TypeError('unsupported index type: ' + repr(idx))

    def __eq__(self, other):
        if isinstance(other, type(self)):
            return self.signature == other.signature
        return False

    def __ne__(self, other):
        return not (self == other)

    def __hash__(self):
        return hash(self.signature)

    @property
    def animation(self):
        """(:class:`bool`) Whether the image is animation or not.
        It doesn't only mean that the image has two or more images (frames),
        but all frames are even the same size.  It's about image format,
        not content.  It's :const:`False` even if :mimetype:`image/ico`
        consits of two or more images of the same size.

        For example, it's :const:`False` for :mimetype:`image/jpeg`,
        :mimetype:`image/gif`, :mimetype:`image/ico`.

        If :mimetype:`image/gif` has two or more frames, it's :const:`True`.
        If :mimetype:`image/gif` has only one frame, it's :const:`False`.

        .. versionadded:: 0.3.0

        """
        return False

    @property
    def gravity(self):
        """(:class:`basestring`) The text placement gravity used when
        annotating with text.  It's a string from :const:`GRAVITY_TYPES`
        list.  It also can be set.

        """
        gravity_index = library.MagickGetGravity(self.wand)
        if not gravity_index:
            self.raise_exception()
        return GRAVITY_TYPES[gravity_index]

    @gravity.setter
    @manipulative
    def gravity(self, value):
        if not isinstance(value, string_type):
            raise TypeError('expected a string, not ' + repr(value))
        if value not in GRAVITY_TYPES:
            raise ValueError('expected a string from GRAVITY_TYPES, not '
                             + repr(value))
        library.MagickSetGravity(self.wand, GRAVITY_TYPES.index(value))

    @property
    def font_path(self):
        """(:class:`basestring`) The path of the current font.
        It also can be set.

        """
        return text(library.MagickGetFont(self.wand))

    @font_path.setter
    @manipulative
    def font_path(self, font):
        font = binary(font)
        if library.MagickSetFont(self.wand, font) == False:
            raise ValueError('font is invalid')

    @property
    def font_size(self):
        """(:class:`numbers.Real`) The font size.  It also can be set."""
        return library.MagickGetPointsize(self.wand)

    @font_size.setter
    @manipulative
    def font_size(self, size):
        if not isinstance(size, numbers.Real):
            raise TypeError('expected a numbers.Real, but got ' + repr(size))
        elif size < 0.0:
            raise ValueError('cannot be less then 0.0, but got ' + repr(size))
        elif library.MagickSetPointsize(self.wand, size) == False:
            raise ValueError('unexpected error is occur')

    @property
    def font_antialias(self):
        return bool(library.MagickGetAntialias(self.wand))

    @font_antialias.setter
    @manipulative
    def font_antialias(self, antialias):
        if not isinstance(antialias, bool):
            raise TypeError('font_antialias must be a bool, not ' +
                            repr(antialias))
        library.MagickSetAntialias(self.wand, antialias)

    @property
    def font(self):
        """(:class:`wand.font.Font`) The current font options."""
        return Font(
            path=text(self.font_path),
            size=self.font_size,
            color=self.font_color,
            antialias=self.font_antialias
        )

    @font.setter
    @manipulative
    def font(self, font):
        if not isinstance(font, Font):
            raise TypeError('font must be a wand.font.Font, not ' + repr(font))
        self.font_path = font.path
        self.font_size = font.size
        self.font_color = font.color
        self.font_antialias = font.antialias

    @property
    def width(self):
        """(:class:`numbers.Integral`) The width of this image."""
        return library.MagickGetImageWidth(self.wand)

    @width.setter
    @manipulative
    def width(self, width):
        if width is not None and not isinstance(width, numbers.Integral):
            raise TypeError('width must be a integral, not ' + repr(width))
        library.MagickSetSize(self.wand, width, self.height)

    @property
    def height(self):
        """(:class:`numbers.Integral`) The height of this image."""
        return library.MagickGetImageHeight(self.wand)

    @height.setter
    @manipulative
    def height(self, height):
        if height is not None and not isinstance(height, numbers.Integral):
            raise TypeError('height must be a integral, not ' + repr(height))
        library.MagickSetSize(self.wand, self.width, height)

    @property
    def orientation(self):
        """(:class:`basestring`) The image orientation.  It's a string from
        :const:`ORIENTATION_TYPES` list.  It also can be set.

        .. versionadded:: 0.3.0
        
        """
        orientation_index = library.MagickGetImageOrientation(self.wand)
        return ORIENTATION_TYPES[text(orientation_index)]

    @orientation.setter
    @manipulative
    def orientation(self, value):
        if not isinstance(value, string_type):
            raise TypeError('expected a string, not ' + repr(value))
        if value not in ORIENTATION_TYPES:
            raise ValueError('expected a string from ORIENTATION_TYPES, not '
                             + repr(value))
        index = ORIENTATION_TYPES.index(value)
        library.MagickSetImageOrientation(self.wand, index)

    @property
    def font_color(self):
        return Color(self.options['fill'])

    @font_color.setter
    @manipulative
    def font_color(self, color):
        if not isinstance(color, Color):
            raise TypeError('font_color must be a wand.color.Color, not ' +
                            repr(color))
        self.options['fill'] = color.string

    @manipulative
    def caption(self, text, left=0, top=0, width=None, height=None, font=None,
                gravity=None):
        """Writes a caption ``text`` into the position.

        :param left: x offset in pixels
        :type left: :class:`numbers.Integral`
        :param right: y offset in pixels
        :type right: :class:`numbers.Integral`
        :param width: width of caption in pixels.
                      default is :attr:`width` of the image
        :type width: :class:`numbers.Integral`
        :param height: height of caption in pixels.
                       default is :attr:`height` of the image
        :type height: :class:`numbers.Integral`
        :param font: font to use.  default is :attr:`font` of the image
        :type font: :class:`wand.font.Font`
        :param gravity: text placement gravity.
                        uses the current :attr:`gravity` setting of the image
                        by default
        :type gravity: :class:`basestring`

        """
        if not isinstance(left, numbers.Integral):
            raise TypeError('left must be an integer, not ' + repr(left))
        elif not isinstance(top, numbers.Integral):
            raise TypeError('top must be an integer, not ' + repr(top))
        elif width is not None and not isinstance(width, numbers.Integral):
            raise TypeError('width must be an integer, not ' + repr(width))
        elif height is not None and not isinstance(height, numbers.Integral):
            raise TypeError('height must be an integer, not ' + repr(height))
        elif font is not None and not isinstance(font, Font):
            raise TypeError('font must be a wand.font.Font, not ' + repr(font))
        elif gravity is not None and compat.text(gravity) not in GRAVITY_TYPES:
            raise ValueError('invalid gravity value')
        if width is None:
            width = self.width - left
        if height is None:
            height = self.height - top
        with Image() as textboard:
            library.MagickSetSize(textboard.wand, width, height)
            textboard.font = font or self.font
            textboard.gravity = gravity or self.gravity
            with Color('transparent') as background_color:
                library.MagickSetBackgroundColor(textboard.wand,
                                                 background_color.resource)
            textboard.read(filename=b'caption:' + text.encode('utf-8'))
            self.composite(textboard, left, top)


    @property
    def resolution(self):
        """(:class:`tuple`) Resolution of this image.

        .. versionadded:: 0.3.0

        """
        x = ctypes.c_double()
        y = ctypes.c_double()
        r = library.MagickGetImageResolution(self.wand, x, y)
        if not r:
            self.raise_exception()
        return int(x.value), int(y.value)

    @resolution.setter
    @manipulative
    def resolution(self, geometry):
        if isinstance(geometry, collections.Sequence):
            x, y = geometry
        elif isinstance(geometry, numbers.Integral):
            x, y = geometry, geometry
        else:
            raise TypeError('resolution must be a (x, y) pair or an integer '
                            'of the same x/y')
        if self.size == (0, 0):
            r = library.MagickSetResolution(self.wand, x, y)
        else:
            r = library.MagickSetImageResolution(self.wand, x, y)
        if not r:
            self.raise_exception()

    @property
    def size(self):
        """(:class:`tuple`) The pair of (:attr:`width`, :attr:`height`)."""
        return self.width, self.height

    @property
    def units(self):
        """(:class:`basestring`) The resolution units of this image."""
        r = library.MagickGetImageUnits(self.wand)
        return UNIT_TYPES[text(r)]

    @units.setter
    @manipulative
    def units(self, units):
        if not isinstance(units, string_type) or units not in UNIT_TYPES:
            raise TypeError('Unit value must be a string from wand.images.'
                            'UNIT_TYPES, not ' + repr(units))
        r = library.MagickSetImageUnits(self.wand, UNIT_TYPES.index(units))
        if not r:
            self.raise_exception()

    @property
    def depth(self):
        """(:class:`numbers.Integral`) The depth of this image.

        .. versionadded:: 0.2.1

        """
        return library.MagickGetImageDepth(self.wand)

    @depth.setter
    @manipulative
    def depth(self, depth):
        r = library.MagickSetImageDepth(self.wand, depth)
        if not r:
            raise self.raise_exception()

    @property
    def type(self):
        """(:class:`basestring`) The image type.

        Defines image type as in :const:`IMAGE_TYPES` enumeration.

        It may raise :exc:`ValueError` when the type is unknown.

        .. versionadded:: 0.2.2

        """
        image_type_index = library.MagickGetImageType(self.wand)
        if not image_type_index:
            self.raise_exception()
        return IMAGE_TYPES[text(image_type_index)]

    @type.setter
    @manipulative
    def type(self, image_type):
        if not isinstance(image_type, string_type) \
            or image_type not in IMAGE_TYPES:
            raise TypeError('Type value must be a string from IMAGE_TYPES'
                            ', not ' + repr(image_type))
        r = library.MagickSetImageType(self.wand,
                                       IMAGE_TYPES.index(image_type))
        if not r:
            self.raise_exception()

    @property
    def compression_quality(self):
        """(:class:`numbers.Integral`) Compression quality of this image.

        .. versionadded:: 0.2.0

        """
        return library.MagickGetImageCompressionQuality(self.wand)

    @compression_quality.setter
    @manipulative
    def compression_quality(self, quality):
        """Set compression quality for the image.

        :param quality: new compression quality setting
        :type quality: :class:`numbers.Integral`

        """
        if not isinstance(quality, numbers.Integral):
            raise TypeError('compression quality must be a natural '
                            'number, not ' + repr(quality))
        r = library.MagickSetImageCompressionQuality(self.wand, quality)
        if not r:
            raise ValueError('Unable to set compression quality to ' +
                             repr(quality))

    @property
    def signature(self):
        """(:class:`str`) The SHA-256 message digest for the image pixel
        stream.

        .. versionadded:: 0.1.9

        """
        signature = library.MagickGetImageSignature(self.wand)
        return text(signature.value)

    @property
    def alpha_channel(self):
        """(:class:`bool`) Get state of image alpha channel.
        It can also be used to enable/disable alpha channel.

        .. versionadded:: 0.2.1

        .. todo::

           Support other states than ``''activatealphachannel'``
           or ``'deactivatealphachannel'``.

        """
        return bool(library.MagickGetImageAlphaChannel(self.wand))

    @alpha_channel.setter
    @manipulative
    def alpha_channel(self, alpha):
        if alpha == True:
            act = ALPHA_CHANNEL_TYPES.index('activate')
        elif alpha == False:
            act = ALPHA_CHANNEL_TYPES.index('deactivate')
        else:
            raise TypeError('alpha_channel must be bool, not ' +
                            repr(alpha))
        r = library.MagickSetImageAlphaChannel(self.wand, act)
        if r:
            return r
        self.raise_exception()

    @property
    def background_color(self):
        """(:class:`wand.color.Color`) The image background color.
        It can also be set to change the background color.

        .. versionadded:: 0.1.9

        """
        pixel = library.NewPixelWand()
        result = library.MagickGetImageBackgroundColor(self.wand, pixel)
        if result:
            size = ctypes.sizeof(MagickPixelPacket)
            buffer = ctypes.create_string_buffer(size)
            library.PixelGetMagickColor(pixel, buffer)
            return Color(raw=buffer)
        self.raise_exception()

    @background_color.setter
    @manipulative
    def background_color(self, color):
        if not isinstance(color, Color):
            raise TypeError('color must be a wand.color.Color object, not ' +
                            repr(color))
        with color:
            result = library.MagickSetImageBackgroundColor(self.wand,
                                                           color.resource)
            if not result:
                self.raise_exception()

    @property
    def quantum_range(self):
        """(:class:`int`) The maxumim value of a color channel that is
        supported by the imagemgick library.

        .. versionadded:: 0.2.0

        """
        result = ctypes.c_size_t()
        library.MagickGetQuantumRange(ctypes.byref(result))
        return result.value

    @property
    def histogram(self):
        """(:class:`HistogramDict`) The mapping that represents the histogram.
        Keys are :class:`~wand.color.Color` objects, and values are
        the number of pixels.

        .. versionadded:: 0.3.0

        """
        return HistogramDict(self)

    @manipulative
    def crop(self, left=0, top=0, right=None, bottom=None,
             width=None, height=None, reset_coords=True):
        """Crops the image in-place.

        .. sourcecode:: text

           +--------------------------------------------------+
           |              ^                         ^         |
           |              |                         |         |
           |             top                        |         |
           |              |                         |         |
           |              v                         |         |
           | <-- left --> +-------------------+  bottom       |
           |              |             ^     |     |         |
           |              | <-- width --|---> |     |         |
           |              |           height  |     |         |
           |              |             |     |     |         |
           |              |             v     |     |         |
           |              +-------------------+     v         |
           | <--------------- right ---------->               |
           +--------------------------------------------------+

        :param left: x-offset of the cropped image. default is 0
        :type left: :class:`numbers.Integral`
        :param top: y-offset of the cropped image. default is 0
        :type top: :class:`numbers.Integral`
        :param right: second x-offset of the cropped image.
                      default is the :attr:`width` of the image.
                      this parameter and ``width`` parameter are exclusive
                      each other
        :type right: :class:`numbers.Integral`
        :param bottom: second y-offset of the cropped image.
                       default is the :attr:`height` of the image.
                       this parameter and ``height`` parameter are exclusive
                       each other
        :type bottom: :class:`numbers.Integral`
        :param width: the :attr:`width` of the cropped image.
                      default is the :attr:`width` of the image.
                      this parameter and ``right`` parameter are exclusive
                      each other
        :type width: :class:`numbers.Integral`
        :param height: the :attr:`height` of the cropped image.
                       default is the :attr:`height` of the image.
                       this parameter and ``bottom`` parameter are exclusive
                       each other
        :type height: :class:`numbers.Integral`
        :param reset_coords:
           optional flag. If set, after the rotation, the coordinate frame
           will be relocated to the upper-left corner of the new image.
           By default is `True`.
        :type reset_coords: :class:`bool`
        :raises exceptions.ValueError:
           when one or more arguments are invalid

        .. note::

           If you want to crop the image but not in-place, use slicing
           operator.

        .. versionchanged:: 0.1.8
           Made to raise :exc:`~exceptions.ValueError` instead of
           :exc:`~exceptions.IndexError` for invalid ``width``/``height``
           arguments.

        .. versionadded:: 0.1.7

        """
        if not (right is None or width is None):
            raise TypeError('parameters right and width are exclusive each '
                            'other; use one at a time')
        elif not (bottom is None or height is None):
            raise TypeError('parameters bottom and height are exclusive each '
                            'other; use one at a time')
        def abs_(n, m, null=None):
            if n is None:
                return m if null is None else null
            elif not isinstance(n, numbers.Integral):
                raise TypeError('expected integer, not ' + repr(n))
            elif n > m:
                raise ValueError(repr(n) + ' > ' + repr(m))
            return m + n if n < 0 else n
        left = abs_(left, self.width, 0)
        top = abs_(top, self.height, 0)
        if width is None:
            right = abs_(right, self.width)
            width = right - left
        if height is None:
            bottom = abs_(bottom, self.height)
            height = bottom - top
        if width < 1:
            raise ValueError('image width cannot be zero')
        elif height < 1:
            raise ValueError('image width cannot be zero')
        elif left == top == 0 and width == self.width and height == self.height:
            return
        if self.animation:
            self.wand = library.MagickCoalesceImages(self.wand)
            library.MagickSetLastIterator(self.wand)
            n = library.MagickGetIteratorIndex(self.wand)
            library.MagickResetIterator(self.wand)
            for i in xrange(0, n + 1):
                library.MagickSetIteratorIndex(self.wand, i)
                library.MagickCropImage(self.wand, width, height, left, top)
                if reset_coords:
                    library.MagickResetImagePage(self.wand, None)
        else:
            library.MagickCropImage(self.wand, width, height, left, top)
            self.raise_exception()
            if reset_coords:
                self.reset_coords()

    def reset_coords(self):
        """Reset the coordinate frame of the image so to the upper-left corner
        is (0, 0) again (crop and rotate operations change it).

        .. versionadded:: 0.2.0

        """
        library.MagickResetImagePage(self.wand, None)

    @manipulative
    def resize(self, width=None, height=None, filter='undefined', blur=1):
        """Resizes the image.

        :param width: the width in the scaled image. default is the original
                      width
        :type width: :class:`numbers.Integral`
        :param height: the height in the scaled image. default is the original
                       height
        :type height: :class:`numbers.Integral`
        :param filter: a filter type to use for resizing. choose one in
                       :const:`FILTER_TYPES`. default is ``'undefined'``
                       which means IM will try to guess best one to use
        :type filter: :class:`basestring`, :class:`numbers.Integral`
        :param blur: the blur factor where > 1 is blurry, < 1 is sharp.
                     default is 1
        :type blur: :class:`numbers.Real`

        .. versionchanged:: 0.2.1
           The default value of ``filter`` has changed from ``'triangle'``
           to ``'undefined'`` instead.

        .. versionchanged:: 0.1.8
           The ``blur`` parameter changed to take :class:`numbers.Real`
           instead of :class:`numbers.Rational`.

        .. versionadded:: 0.1.1

        """
        if width is None:
            width = self.width
        if height is None:
            height = self.height
        if not isinstance(width, numbers.Integral):
            raise TypeError('width must be a natural number, not ' +
                            repr(width))
        elif not isinstance(height, numbers.Integral):
            raise TypeError('height must be a natural number, not ' +
                            repr(height))
        elif width < 1:
            raise ValueError('width must be a natural number, not ' +
                             repr(width))
        elif height < 1:
            raise ValueError('height must be a natural number, not ' +
                             repr(height))
        elif not isinstance(blur, numbers.Real):
            raise TypeError('blur must be numbers.Real , not ' + repr(blur))
        elif not isinstance(filter, (string_type, numbers.Integral)):
            raise TypeError('filter must be one string defined in wand.image.'
                            'FILTER_TYPES or an integer, not ' + repr(filter))
        if isinstance(filter, string_type):
            try:
                filter = FILTER_TYPES.index(filter)
            except IndexError:
                raise ValueError(repr(filter) + ' is an invalid filter type; '
                                 'choose on in ' + repr(FILTER_TYPES))
        elif (isinstance(filter, numbers.Integral) and
              not (0 <= filter < len(FILTER_TYPES))):
            raise ValueError(repr(filter) + ' is an invalid filter type')
        blur = ctypes.c_double(float(blur))
        if self.animation:
            self.wand = library.MagickCoalesceImages(self.wand)
            library.MagickSetLastIterator(self.wand)
            n = library.MagickGetIteratorIndex(self.wand)
            library.MagickResetIterator(self.wand)
            for i in xrange(n + 1):
                library.MagickSetIteratorIndex(self.wand, i)
                library.MagickResizeImage(self.wand, width, height,
                                          filter, blur)
            library.MagickSetSize(self.wand, width, height)
        else:
            r = library.MagickResizeImage(self.wand, width, height,
                                          filter, blur)
            library.MagickSetSize(self.wand, width, height)
            if not r:
                self.raise_exception()

    @manipulative
    def transform(self, crop='', resize=''):
        """Transforms the image using :c:func:`MagickTransformImage`,
        which is a convenience function accepting geometry strings to
        perform cropping and resizing.  Cropping is performed first,
        followed by resizing.  Either or both arguments may be omitted
        or given an empty string, in which case the corresponding action
        will not be performed. Geometry specification strings are
        defined as follows:

        A geometry string consists of a size followed by an optional offset.
        The size is specified by one of the options below,
        where **bold** terms are replaced with appropriate integer values:

        **scale**\ ``%``
          Height and width both scaled by specified percentage

        **scale-x**\ ``%x``\ \ **scale-y**\ ``%``
          Height and width individually scaled by specified percentages.
          Only one % symbol is needed.

        **width**
          Width given, height automagically selected to preserve aspect ratio.

        ``x``\ \ **height**
          Height given, width automagically selected to preserve aspect ratio.

        **width**\ ``x``\ **height**
          Maximum values of width and height given; aspect ratio preserved.

        **width**\ ``x``\ **height**\ ``!``
          Width and height emphatically given; original aspect ratio ignored.

        **width**\ ``x``\ **height**\ ``>``
          Shrinks images with dimension(s) larger than the corresponding
          width and/or height dimension(s).

        **width**\ ``x``\ **height**\ ``<``
          Enlarges images with dimensions smaller than the corresponding
          width and/or height dimension(s).

        **area**\ ``@``
          Resize image to have the specified area in pixels.
          Aspect ratio is preserved.

        The offset, which only applies to the cropping geometry string,
        is given by ``{+-}``\ **x**\ ``{+-}``\ **y**\ , that is,
        one plus or minus sign followed by an **x** offset,
        followed by another plus or minus sign, followed by a **y** offset.
        Offsets are in pixels from the upper left corner of the image.
        Negative offsets will cause the corresponding number of pixels to
        be removed from the right or bottom edge of the image, meaning the
        cropped size will be the computed size minus the absolute value
        of the offset.

        For example, if you want to crop your image to 300x300 pixels
        and then scale it by 2x for a final size of 600x600 pixels,
        you can call::

            image.transform('300x300', '200%')

        This method is a fairly thing wrapper for the C API, and does not
        perform any additional checking of the parameters except insofar as
        verifying that they are of the correct type.  Thus, like the C
        API function, the method is very permissive in terms of what
        it accepts for geometry strings; unrecognized strings and
        trailing characters will be ignored rather than raising an error.

        :param crop: A geometry string defining a subregion of the image
                     to crop to
        :type crop: :class:`basestring`
        :param resize: A geometry string defining the final size of the image
        :type resize: :class:`basestring`

        .. seealso::

           `ImageMagick Geometry Specifications`__
              Cropping and resizing geometry for the ``transform`` method are
              specified according to ImageMagick's geometry string format.
              The ImageMagick documentation provides more information about
              geometry strings.

           __ http://www.imagemagick.org/script/command-line-processing.php#geometry

        .. versionadded:: 0.2.2

        """
        # Check that the values given are the correct types.  ctypes will do
        # this automatically, but we can make the error message more friendly
        # here.
        if not isinstance(crop, string_type):
            raise TypeError("crop must be a string, not " + repr(crop))
        if not isinstance(resize, string_type):
            raise TypeError("resize must be a string, not " + repr(resize))
        # Also verify that only ASCII characters are included
        try:
            crop = crop.encode('ascii')
        except UnicodeEncodeError:
            raise ValueError('crop must only contain ascii-encodable ' +
                             'characters.')
        try:
            resize = resize.encode('ascii')
        except UnicodeEncodeError:
            raise ValueError('resize must only contain ascii-encodable ' +
                             'characters.')
        if self.animation:
            new_wand = library.MagickCoalesceImages(self.wand)
            length = len(self.sequence)
            for i in xrange(length):
                library.MagickSetIteratorIndex(new_wand, i)
                if i:
                    library.MagickAddImage(
                        new_wand,
                        library.MagickTransformImage(new_wand, crop, resize)
                    )
                else:
                    new_wand = library.MagickTransformImage(new_wand,
                                                            crop,
                                                            resize)
            self.sequence.instances = []
        else:
            new_wand = library.MagickTransformImage(self.wand, crop, resize)
        if not new_wand:
            self.raise_exception()
        self.wand = new_wand

    @manipulative
    def liquid_rescale(self, width, height, delta_x=0, rigidity=0):
        """Rescales the image with `seam carving`_, also known as
        image retargeting, content-aware resizing, or liquid rescaling.

        :param width: the width in the scaled image
        :type width: :class:`numbers.Integral`
        :param height: the height in the scaled image
        :type height: :class:`numbers.Integral`
        :param delta_x: maximum seam transversal step.
                        0 means straight seams.  default is 0
        :type delta_x: :class:`numbers.Real`
        :param rigidity: introduce a bias for non-straight seams.
                         default is 0
        :type rigidity: :class:`numbers.Real`
        :raises wand.exceptions.MissingDelegateError:
           when ImageMagick isn't configured ``--with-lqr`` option.

        .. note::

           This feature requires ImageMagick to be configured
           ``--with-lqr`` option.  Or it will raise
           :exc:`~wand.exceptions.MissingDelegateError`:

        .. seealso::

           `Seam carving`_ --- Wikipedia
              The article which explains what seam carving is
              on Wikipedia.

        .. _Seam carving: http://en.wikipedia.org/wiki/Seam_carving

        """
        if not isinstance(width, numbers.Integral):
            raise TypeError('width must be an integer, not ' + repr(width))
        elif not isinstance(height, numbers.Integral):
            raise TypeError('height must be an integer, not ' + repr(height))
        elif not isinstance(delta_x, numbers.Real):
            raise TypeError('delta_x must be a float, not ' + repr(delta_x))
        elif not isinstance(rigidity, numbers.Real):
            raise TypeError('rigidity must be a float, not ' + repr(rigidity))
        library.MagickLiquidRescaleImage(self.wand, int(width), int(height),
                                         float(delta_x), float(rigidity))
        self.raise_exception()

    @manipulative
    def rotate(self, degree, background=None, reset_coords=True):
        """Rotates the image right.  It takes a ``background`` color
        for ``degree`` that isn't a multiple of 90.

        :param degree: a degree to rotate. multiples of 360 affect nothing
        :type degree: :class:`numbers.Real`
        :param background: an optional background color.
                           default is transparent
        :type background: :class:`wand.color.Color`
        :param reset_coords: optional flag. If set, after the rotation, the
            coordinate frame will be relocated to the upper-left corner of
            the new image. By default is `True`.
        :type reset_coords: :class:`bool`

        .. versionadded:: 0.2.0
           The ``reset_coords`` parameter.

        .. versionadded:: 0.1.8

        """
        if background is None:
            background = Color('transparent')
        elif not isinstance(background, Color):
            raise TypeError('background must be a wand.color.Color instance, '
                            'not ' + repr(background))
        if not isinstance(degree, numbers.Real):
            raise TypeError('degree must be a numbers.Real value, not ' +
                            repr(degree))
        with background:
            if self.animation:
                self.wand = library.MagickCoalesceImages(self.wand)
                library.MagickSetLastIterator(self.wand)
                n = library.MagickGetIteratorIndex(self.wand)
                library.MagickResetIterator(self.wand)
                for i in range(0, n + 1):
                    library.MagickSetIteratorIndex(self.wand, i)
                    library.MagickRotateImage(self.wand,
                                              background.resource,
                                              degree)
                    if reset_coords:
                        library.MagickResetImagePage(self.wand, None)
            else:
                result = library.MagickRotateImage(self.wand,
                                                   background.resource,
                                                   degree)
                if not result:
                    self.raise_exception()
                if reset_coords:
                    self.reset_coords()

    @manipulative
    def flip(self):
        """Creates a vertical mirror image by reflecting the pixels around
        the central x-axis.  It manipulates the image in place.

        .. versionadded:: 0.3.0

        """
        result = library.MagickFlipImage(self.wand)
        if not result:
            self.raise_exception()

    @manipulative
    def flop(self):
        """Creates a horizontal mirror image by reflecting the pixels around
        the central y-axis.  It manipulates the image in place.

        .. versionadded:: 0.3.0

        """
        result = library.MagickFlopImage(self.wand)
        if not result:
            self.raise_exception()

    @manipulative
    def transparentize(self, transparency):
        """Makes the image transparent by subtracting some percentage of
        the black color channel.  The ``transparency`` parameter specifies the
        percentage.

        :param transparency: the percentage fade that should be performed on the
                             image, from 0.0 to 1.0
        :type transparency: :class:`numbers.Real`

        .. versionadded:: 0.2.0

        """
        if transparency:
            t = ctypes.c_double(float(self.quantum_range * float(transparency)))
            if t.value > self.quantum_range or t.value < 0:
                raise ValueError('transparency must be a numbers.Real value ' +
                                 'between 0.0 and 1.0')
            # Set the wand to image zero, in case there are multiple images
            # in it
            library.MagickSetIteratorIndex(self.wand, 0)
            # Change the pixel representation of the image
            # to RGB with an alpha channel
            library.MagickSetImageType(self.wand,
                                       IMAGE_TYPES.index('truecolormatte'))
            # Perform the black channel subtraction
            library.MagickEvaluateImageChannel(self.wand,
                                               CHANNELS['opacity'],
                                               EVALUATE_OPS.index('subtract'),
                                               t)
            self.raise_exception()

    @manipulative
    def transparent_color(self, color, alpha, fuzz=0, invert=False):
        """Makes the color ``color`` a transparent color with a tolerance of
        fuzz. The ``alpha`` parameter specify the transparency level and the
        parameter ``fuzz`` specify the tolerance.

        :param color: The color that should be made transparent on the image,
                      color object
        :type color: :class:`wand.color.Color`
        :param alpha: the level of transparency: 1.0 is fully opaque
                      and 0.0 is fully transparent.
        :type alpha: :class:`numbers.Real`
        :param fuzz: By default target must match a particular pixel color
                     exactly. However, in many cases two colors may differ
                     by a small amount. The fuzz member of image defines how
                     much tolerance is acceptable to consider two colors as the
                     same. For example, set fuzz to 10 and the color red at
                     intensities of 100 and 102 respectively are now interpreted
                     as the same color for the color.
        :type fuzz: :class:`numbers.Integral`
        :param invert: Boolean to tell to paint the inverse selection.
        :type invert: :class:`bool`

        .. versionadded:: 0.3.0

        """
        if not isinstance(alpha, numbers.Real):
            raise TypeError('alpha must be an float, not ' + repr(alpha))
        elif not isinstance(fuzz, numbers.Integral):
            raise TypeError('fuzz must be an integer, not ' + repr(fuzz))
        elif not isinstance(color, Color):
            raise TypeError('color must be a wand.color.Color object, not ' +
                            repr(color))
        library.MagickTransparentPaintImage(self.wand, color.resource,
                                            alpha, fuzz, invert)
        self.raise_exception()

    @manipulative
    def composite(self, image, left, top):
        """Places the supplied ``image`` over the current image, with the top
        left corner of ``image`` at coordinates ``left``, ``top`` of the
        current image.  The dimensions of the current image are not changed.

        :param image: the image placed over the current image
        :type image: :class:`wand.image.Image`
        :param left: the x-coordinate where `image` will be placed
        :type left: :class:`numbers.Integral`
        :param top: the y-coordinate where `image` will be placed
        :type top: :class:`numbers.Integral`

        .. versionadded:: 0.2.0

        """
        if not isinstance(left, numbers.Integral):
            raise TypeError('left must be an integer, not ' + repr(left))
        elif not isinstance(top, numbers.Integral):
            raise TypeError('top must be an integer, not ' + repr(left))
        op = COMPOSITE_OPERATORS.index('over')
        library.MagickCompositeImage(self.wand, image.wand, op,
                                     int(left), int(top))
        self.raise_exception()

    @manipulative
    def composite_channel(self, channel, image, operator, left=0, top=0):
        """Composite two images using the particular ``channel``.

        :param channel: the channel type.  available values can be found
                        in the :const:`CHANNELS` mapping
        :param image: the composited source image.
                      (the receiver image becomes the destination)
        :type image: :class:`Image`
        :param operator: the operator that affects how the composite
                         is applied to the image.  available values
                         can be found in the :const:`COMPOSITE_OPERATORS`
                         list
        :param left: the column offset of the composited source image
        :type left: :class:`numbers.Integral`
        :param top: the row offset of the composited source image
        :type top: :class:`numbers.Integral`
        :raises exceptions.ValueError: when the given ``channel`` or
                                       ``operator`` is invalid

        .. versionadded:: 0.3.0

        """
        if not isinstance(channel, string_type):
            raise TypeError('channel must be a string, not ' +
                            repr(channel))
        elif not isinstance(operator, string_type):
            raise TypeError('operator must be a string, not ' +
                            repr(operator))
        elif not isinstance(left, numbers.Integral):
            raise TypeError('left must be an integer, not ' + repr(left))
        elif not isinstance(top, numbers.Integral):
            raise TypeError('top must be an integer, not ' + repr(left))
        try:
            ch_const = CHANNELS[channel]
        except KeyError:
            raise ValueError(repr(channel) + ' is an invalid channel type'
                             '; see wand.image.CHANNELS dictionary')
        try:
            op =  COMPOSITE_OPERATORS.index(operator)
        except IndexError:
            raise IndexError(repr(operator) + ' is an invalid composite '
                             'operator type; see wand.image.COMPOSITE_'
                             'OPERATORS dictionary')
        library.MagickCompositeImageChannel(self.wand, ch_const, image.wand,
                                            op, int(left), int(top))
        self.raise_exception()

    @manipulative
    def watermark(self, image, transparency=0.0, left=0, top=0):
        """Transparentized the supplied ``image`` and places it over the
        current image, with the top left corner of ``image`` at coordinates
        ``left``, ``top`` of the current image.  The dimensions of the
        current image are not changed.

        :param image: the image placed over the current image
        :type image: :class:`wand.image.Image`
        :param transparency: the percentage fade that should be performed on
                             the image, from 0.0 to 1.0
        :type transparency: :class:`numbers.Real`
        :param left: the x-coordinate where `image` will be placed
        :type left: :class:`numbers.Integral`
        :param top: the y-coordinate where `image` will be placed
        :type top: :class:`numbers.Integral`

        .. versionadded:: 0.2.0

        """
        with image.clone() as watermark_image:
            watermark_image.transparentize(transparency)
            self.composite(watermark_image, left=left, top=top)
        self.raise_exception()

    def __repr__(self):
        cls = type(self)
        if getattr(self, 'c_resource', None) is None:
            return '<{0}.{1}: (closed)>'.format(cls.__module__, cls.__name__)
        return '<{0}.{1}: {2} ({3}x{4})>'.format(
            cls.__module__, cls.__name__,
            self.signature[:7], self.width, self.height
        )


class Image(BaseImage):
    """An image object.

    :param image: makes an exact copy of the ``image``
    :type image: :class:`Image`
    :param blob: opens an image of the ``blob`` byte array
    :type blob: :class:`str`
    :param file: opens an image of the ``file`` object
    :type file: file object
    :param filename: opens an image of the ``filename`` string
    :type filename: :class:`basestring`
    :param format: forces filename to  buffer.``format`` to help
                   imagemagick detect the file format. Used only in
                   ``blob`` or ``file`` cases
    :type format: :class:`basestring`
    :param width: the width of new blank image.
    :type width: :class:`numbers.Integral`
    :param height: the height of new blank imgage.
    :type height: :class:`numbers.Integral`
    :param background: an optional background color.
                       default is transparent
    :type background: :class:`wand.color.Color`
    :param resolution: set a resolution value (dpi),
        usefull for vectorial formats (like pdf)
    :type resolution: :class:`collections.Sequence`,
                      :Class:`numbers.Integral`

    .. versionadded:: 0.1.5
       The ``file`` parameter.

    .. versionadded:: 0.1.1
       The ``blob`` parameter.

    .. versionadded:: 0.2.1
       The ``format`` parameter.

    .. versionadded:: 0.2.2
       The ``width``, ``height``, ``background`` parameters.

    .. versionadded:: 0.3.0
       The ``resolution`` parameter.

    .. describe:: [left:right, top:bottom]

       Crops the image by its ``left``, ``right``, ``top`` and ``bottom``,
       and then returns the cropped one. ::

           with img[100:200, 150:300] as cropped:
               # manipulated the cropped image
               pass

       Like other subscriptable objects, default is 0 or its width/height::

           img[:, :]        #--> just clone
           img[:100, 200:]  #--> equivalent to img[0:100, 200:img.height]

       Negative integers count from the end (width/height)::

           img[-70:-50, -20:-10]
           #--> equivalent to img[width-70:width-50, height-20:height-10]

       :returns: the cropped image
       :rtype: :class:`Image`

       .. versionadded:: 0.1.2

    """

    #: (:class:`Metadata`) The metadata mapping of the image.  Read only.
    #:
    #: .. versionadded:: 0.3.0
    metadata = None

    #: (:class:`ChannelImageDict`) The mapping of separated channels
    #: from the image. ::
    #:
    #:     with image.channel_images['red'] as red_image:
    #:         display(red_image)
    channel_images = None

    #: (:class:`ChannelDepthDict`) The mapping of channels to their depth.
    #: Read only.
    #:
    #: .. versionadded:: 0.3.0
    channel_depths = None

    def __init__(self, image=None, blob=None, file=None, filename=None,
                 format=None, width=None, height=None, background=None,
                 resolution=None):
        new_args = width, height, background
        open_args = image, blob, file, filename
        if (any(a is not None for a in new_args) and
            any(a is not None for a in open_args)):
            raise TypeError('blank image parameters cant be used with image '
                            'opening parameters')
        elif any(a is not None and b is not None
                 for i, a in enumerate(open_args)
                 for b in open_args[:i] + open_args[i + 1:]):
            raise TypeError('parameters are exclusive each other; use only '
                            'one at once')
        elif not (format is None or isinstance(format, string_type)):
            raise TypeError('format must be a string, not ' + repr(format))
        with self.allocate():
            if image is None:
                wand = library.NewMagickWand()
                super(Image, self).__init__(wand)
            if width is not None and height is not None:
                self.blank(width, height, background)
            elif image is not None:
                if not isinstance(image, BaseImage):
                    raise TypeError('image must be a wand.image.Image '
                                    'instance, not ' + repr(image))
                elif format:
                    raise TypeError('format option cannot be used with image '
                                    'nor filename')
                wand = library.CloneMagickWand(image.wand)
                super(Image, self).__init__(wand)
            else:
                if format:
                    format = binary(format)
                if file is not None:
                    if format:
                        library.MagickSetFilename(self.wand,
                                                  b'buffer.' + format)
                    self.read(file=file, resolution=resolution)
                if blob is not None:
                    if format:
                        library.MagickSetFilename(self.wand,
                                                  b'buffer.' + format)
                    self.read(blob=blob, resolution=resolution)
                elif filename is not None:
                    if format:
                        raise TypeError(
                            'format option cannot be used with image '
                            'nor filename'
                        )
                    self.read(filename=filename, resolution=resolution)
            self.metadata = Metadata(self)
            from .sequence import Sequence
            self.sequence = Sequence(self)
        self.raise_exception()

    def read(self, file=None, filename=None, blob=None, resolution=None):
        """Read new image into Image() object.

        :param blob: reads an image from the ``blob`` byte array
        :type blob: :class:`str`
        :param file: reads an image from the ``file`` object
        :type file: file object
        :param filename: reads an image from the ``filename`` string
        :type filename: :class:`basestring`
        :param resolution: set a resolution value (DPI),
                           usefull for vectorial formats (like PDF)
        :type resolution: :class:`collections.Sequence`,
                          :class:`numbers.Integral`

        .. versionadded:: 0.3.0

        """
        # Resolution must be set after image reading.
        if resolution is not None:
            if (isinstance(resolution, collections.Sequence) and
                len(resolution) == 2):
                library.MagickSetResolution(self.wand, *resolution)
            elif isinstance(resolution, numbers.Integral):
                library.MagickSetResolution(self.wand, resolution, resolution)
            else:
                raise TypeError('resolution must be a (x, y) pair or an '
                                'integer of the same x/y')
        if file is not None:
            if (isinstance(file, file_types) and
                hasattr(libc, 'fdopen')):
                fd = libc.fdopen(file.fileno(), file.mode)
                r = library.MagickReadImageFile(self.wand, fd)
            elif not callable(getattr(file, 'read', None)):
                raise TypeError('file must be a readable file object'
                                ', but the given object does not '
                                'have read() method')
            else:
                blob = file.read()
                file = None
        if blob is not None:
            if not isinstance(blob, collections.Iterable):
                raise TypeError('blob must be iterable, not ' +
                                repr(blob))
            if not isinstance(blob, binary_type):
                blob = b''.join(blob)
            r = library.MagickReadImageBlob(self.wand, blob, len(blob))
        elif filename is not None:
            r = library.MagickReadImage(self.wand, binary(filename))
        if not r:
            self.raise_exception()

    def close(self):
        """Closes the image explicitly. If you use the image object in
        :keyword:`with` statement, it was called implicitly so don't have to
        call it.

        .. note::

           It has the same functionality of :attr:`destroy()` method.

        """
        self.destroy()

    def clear(self):
        """Clears resources associated with the image, leaving the image blank,
        and ready to be used with new image.

        .. versionadded:: 0.3.0

        """
        library.ClearMagickWand(self.wand)

    @property
    def format(self):
        """(:class:`basestring`) The image format.

        If you want to convert the image format, just reset this property::

            assert isinstance(img, wand.image.Image)
            img.format = 'png'

        It may raise :exc:`ValueError` when the format is unsupported.

        .. seealso::

           `ImageMagick Image Formats`__
              ImageMagick uses an ASCII string known as *magick* (e.g. ``GIF``)
              to identify file formats, algorithms acting as formats,
              built-in patterns, and embedded profile types.

           __ http://www.imagemagick.org/script/formats.php

        .. versionadded:: 0.1.6

        """
        fmt = library.MagickGetImageFormat(self.wand)
        if bool(fmt):
            return text(fmt.value)
        self.raise_exception()

    @format.setter
    def format(self, fmt):
        if not isinstance(fmt, string_type):
            raise TypeError("format must be a string like 'png' or 'jpeg'"
                            ', not ' + repr(fmt))
        fmt = fmt.strip()
        r = library.MagickSetImageFormat(self.wand, binary(fmt.upper()))
        if not r:
            raise ValueError(repr(fmt) + ' is unsupported format')
        r = library.MagickSetFilename(self.wand,
                                      b'buffer.' + binary(fmt.lower()))
        if not r:
            self.raise_exception()

    @property
    def mimetype(self):
        """(:class:`basestring`) The MIME type of the image
        e.g. ``'image/jpeg'``, ``'image/png'``.

        .. versionadded:: 0.1.7

        """
        rp = libmagick.MagickToMime(binary(self.format))
        if not bool(rp):
            self.raise_exception()
        mimetype = rp.value
        return text(mimetype)

    @property
    def animation(self):
        return self.mimetype == 'image/gif' and len(self.sequence) > 1

    def blank(self, width, height, background=None):
        """Creates blank image.

        :param width: the width of new blank image.
        :type width: :class:`numbers.Integral`
        :param height: the height of new blank imgage.
        :type height: :class:`numbers.Integral`
        :param background: an optional background color.
                           default is transparent
        :type background: :class:`wand.color.Color`
        :returns: blank image
        :rtype: :class:`Image`

        .. versionadded:: 0.3.0

        """
        if not isinstance(width, numbers.Integral) or width < 1:
            raise TypeError('width must be a natural number, not ' +
                            repr(width))
        if not isinstance(height, numbers.Integral) or height < 1:
            raise TypeError('height must be a natural number, not ' +
                            repr(height))
        if background is not None and not isinstance(background, Color):
            raise TypeError('background must be a wand.color.Color '
                            'instance, not ' + repr(background))
        if background is None:
            background = Color('transparent')
        with background:
            r = library.MagickNewImage(self.wand, width, height,
                                   background.resource)
            if not r:
                self.raise_exception()
        return self

    def convert(self, format):
        """Converts the image format with the original image maintained.
        It returns a converted image instance which is new. ::

            with img.convert('png') as converted:
                converted.save(filename='converted.png')

        :param format: image format to convert to
        :type format: :class:`basestring`
        :returns: a converted image
        :rtype: :class:`Image`
        :raises: :exc:`ValueError` when the given ``format`` is unsupported

        .. versionadded:: 0.1.6

        """
        cloned = self.clone()
        cloned.format = format
        return cloned

    def save(self, file=None, filename=None):
        """Saves the image into the ``file`` or ``filename``. It takes
        only one argument at a time.

        :param file: a file object to write to
        :type file: file object
        :param filename: a filename string to write to
        :type filename: :class:`basename`

        .. versionadded:: 0.1.5
           The ``file`` parameter.

        .. versionadded:: 0.1.1

        """
        if file is None and filename is None:
            raise TypeError('expected an argument')
        elif file is not None and filename is not None:
            raise TypeError('expected only one argument; but two passed')
        elif file is not None:
            if isinstance(file, file_types) and hasattr(libc, 'fdopen'):
                fd = libc.fdopen(file.fileno(), file.mode)
                r = library.MagickWriteImageFile(self.wand, fd)
                if not r:
                    self.raise_exception()
            else:
                if not callable(getattr(file, 'write', None)):
                    raise TypeError('file must be a writable file object, '
                                    'but it does not have write() method: ' +
                                    repr(file))
                file.write(self.make_blob())
        else:
            if not isinstance(filename, string_type):
                raise TypeError('filename must be a string, not ' +
                                repr(filename))
            filename = binary(filename)
            if len(self.sequence) > 1:
                r = library.MagickWriteImages(self.wand, filename, True)
            else:
                r = library.MagickWriteImage(self.wand, filename)
            if not r:
                self.raise_exception()

    def make_blob(self, format=None):
        """Makes the binary string of the image.

        :param format: the image format to write e.g. ``'png'``, ``'jpeg'``.
                       it is omittable
        :type format: :class:`basestring`
        :returns: a blob (bytes) string
        :rtype: :class:`str`
        :raises: :exc:`ValueError` when ``format`` is invalid

        .. versionchanged:: 0.1.6
           Removed a side effect that changes the image :attr:`format`
           silently.

        .. versionadded:: 0.1.5
           The ``format`` parameter became optional.

        .. versionadded:: 0.1.1

        """
        if format is not None:
            with self.convert(format) as converted:
                return converted.make_blob()
        library.MagickResetIterator(self.wand)
        length = ctypes.c_size_t()
        blob_p = None
        if len(self.sequence) > 1:
            blob_p = library.MagickGetImagesBlob(self.wand,
                                                 ctypes.byref(length))
        else:
            blob_p = library.MagickGetImageBlob(self.wand, ctypes.byref(length))
        if blob_p and length.value:
            blob = ctypes.string_at(blob_p, length.value)
            library.MagickRelinquishMemory(blob_p)
            return blob
        self.raise_exception()

    def strip(self):
        """Strips an image of all profiles and comments.

        .. versionadded:: 0.2.0

        """
        result = library.MagickStripImage(self.wand)
        if not result:
            self.raise_exception()

    def trim(self, color=None, fuzz=0):
        """Remove solid border from image. Uses top left pixel as a guide
        by default, or you can also specify the ``color`` to remove.

        :param color: the border color to remove.
                      if it's omitted top left pixel is used by default
        :type color: :class:`~wand.color.Color`

<<<<<<< HEAD
=======
        :param fuzz: Defines how much tolerance is acceptable to consider
                     two colors as the same.
        :type fuzz: :class:`numbers.Integral`

        .. versionadded:: 0.2.1

>>>>>>> f5f97226
        .. versionadded:: 0.3.0
           Optional ``color`` parameter.

        .. versionadded:: 0.2.1

        """
        with color or self[0, 0] as color:
            self.border(color, 1, 1)
        result = library.MagickTrimImage(self.wand, fuzz)
        if not result:
            self.raise_exception()

    def border(image, color, width, height):
        """Surrounds the image with a border.

        :param image: the wand image
        :type image: :class:`Image`
        :param bordercolor: the border color pixel wand
        :type image: :class:`~wand.color.Color`
        :param width: the border width
        :type width: :class:`numbers.Integral`
        :param height: the border height
        :type height: :class:`numbers.Integral`

        .. versionadded:: 0.3.0

        """
        if not isinstance(color, Color):
            raise TypeError('color must be a wand.color.Color object, not ' +
                            repr(color))
        with color:
            result = library.MagickBorderImage(image.wand, color.resource,
                                               width, height)
        if not result:
            image.raise_exception()

    def normalize(self, channel=None):
        """Normalize color channels.

        :param channel: the channel type.  available values can be found
                        in the :const:`CHANNELS` mapping.  If ``None``,
                        normalize all channels.
        :type channel: :class:`basestring`

        """
        if channel:
            try:
                ch_const = CHANNELS[channel]
            except KeyError:
                raise ValueError(repr(channel) + ' is an invalid channel type'
                                 '; see wand.image.CHANNELS dictionary')
            r = library.MagickNormalizeImageChannel(self.wand, ch_const)
        else:
            r = library.MagickNormalizeImage(self.wand)
        if not r:
            self.raise_exception()

    def _repr_png_(self):
        with self.convert('png') as cloned:
            return cloned.make_blob()

    def __repr__(self):
        cls = type(self)
        if getattr(self, 'c_resource', None) is None:
            return '<{0}.{1}: (closed)>'.format(cls.__module__, cls.__name__)
        return '<{0}.{1}: {2} {3!r} ({4}x{5})>'.format(
            cls.__module__, cls.__name__,
            self.signature[:7], self.format, self.width, self.height
        )


class Iterator(Resource, collections.Iterator):
    """Row iterator for :class:`Image`. It shouldn't be instantiated
    directly; instead, it can be acquired through :class:`Image` instance::

        assert isinstance(image, wand.image.Image)
        iterator = iter(image)

    It doesn't iterate every pixel, but rows. For example::

        for row in image:
            for col in row:
                assert isinstance(col, wand.color.Color)
                print(col)

    Every row is a :class:`collections.Sequence` which consists of
    one or more :class:`wand.color.Color` values.

    :param image: the image to get an iterator
    :type image: :class:`Image`

    .. versionadded:: 0.1.3

    """

    c_is_resource = library.IsPixelIterator
    c_destroy_resource = library.DestroyPixelIterator
    c_get_exception = library.PixelGetIteratorException
    c_clear_exception = library.PixelClearIteratorException

    def __init__(self, image=None, iterator=None):
        if image is not None and iterator is not None:
            raise TypeError('it takes only one argument at a time')
        with self.allocate():
            if image is not None:
                if not isinstance(image, Image):
                    raise TypeError('expected a wand.image.Image instance, '
                                    'not ' + repr(image))
                self.resource = library.NewPixelIterator(image.wand)
                self.height = image.height
            else:
                if not isinstance(iterator, Iterator):
                    raise TypeError('expected a wand.image.Iterator instance, '
                                    'not ' + repr(iterator))
                self.resource = library.ClonePixelIterator(iterator.resource)
                self.height = iterator.height
        self.raise_exception()
        self.cursor = 0

    def __iter__(self):
        return self

    def seek(self, y):
        if not isinstance(y, numbers.Integral):
            raise TypeError('expected an integer, but got ' + repr(y))
        elif y < 0:
            raise ValueError('cannot be less than 0, but got ' + repr(y))
        elif y > self.height:
            raise ValueError('canot be greater than height')
        self.cursor = y
        if y == 0:
            library.PixelSetFirstIteratorRow(self.resource)
        else:
            if not library.PixelSetIteratorRow(self.resource, y - 1):
                self.raise_exception()

    def __next__(self, x=None):
        if self.cursor >= self.height:
            self.destroy()
            raise StopIteration()
        self.cursor += 1
        width = ctypes.c_size_t()
        pixels = library.PixelGetNextIteratorRow(self.resource,
                                                 ctypes.byref(width))
        get_color = library.PixelGetMagickColor
        struct_size = ctypes.sizeof(MagickPixelPacket)
        if x is None:
            r_pixels = [None] * width.value
            for x in xrange(width.value):
                pc = pixels[x]
                packet_buffer = ctypes.create_string_buffer(struct_size)
                get_color(pc, packet_buffer)
                r_pixels[x] = Color(raw=packet_buffer)
            return r_pixels
        packet_buffer = ctypes.create_string_buffer(struct_size)
        get_color(pixels[x], packet_buffer)
        return Color(raw=packet_buffer)

    next = __next__  # Python 2 compatibility

    def clone(self):
        """Clones the same iterator.

        """
        return type(self)(iterator=self)


class ImageProperty(object):
    """The mixin class to maintain a weak reference to the parent
    :class:`Image` object.

    .. versionadded:: 0.3.0

    """

    def __init__(self, image):
        if not isinstance(image, BaseImage):
            raise TypeError('expected a wand.image.BaseImage instance, '
                            'not ' + repr(image))
        self._image = weakref.ref(image)

    @property
    def image(self):
        """(:class:`Image`) The parent image.

        It ensures that the parent :class:`Image`, which is held in a weak
        reference, still exists.  Returns the dereferenced :class:`Image`
        if it does exist, or raises a :exc:`ClosedImageError` otherwise.

        :exc: `ClosedImageError` when the parent Image has been destroyed

        """
        # Dereference our weakref and check that the parent Image stil exists
        image = self._image()
        if image is not None:
            return image
        raise ClosedImageError(
            'parent Image of {0!r} has been destroyed'.format(self)
        )

class OptionDict(ImageProperty, collections.MutableMapping):
    """Mutable mapping of the image internal options.  See available
    options in :const:`OPTIONS` constant.

    .. versionadded:: 0.3.0

    """

    def __iter__(self):
        return iter(OPTIONS)

    def __len__(self):
        return len(OPTIONS)

    def __getitem__(self, key):
        if not isinstance(key, string_type):
            raise TypeError('option name must be a string, not ' + repr(key))
        if key not in OPTIONS:
            raise ValueError('invalid option: ' + repr(key))
        image = self.image
        return text(library.MagickGetOption(image.wand, binary(key)))

    def __setitem__(self, key, value):
        if not isinstance(key, string_type):
            raise TypeError('option name must be a string, not ' + repr(key))
        if not isinstance(value, string_type):
            raise TypeError('option value must be a string, not ' +
                            repr(value))
        if key not in OPTIONS:
            raise ValueError('invalid option: ' + repr(key))
        image = self.image
        library.MagickSetOption(image.wand, binary(key), binary(value))

    def __delitem__(self, key):
        self[key] = ''


class Metadata(ImageProperty, collections.Mapping):
    """Class that implements dict-like read-only access to image metadata
    like EXIF or IPTC headers.

    :param image: an image instance
    :type image: :class:`Image`

    .. note::

       You don't have to use this by yourself.
       Use :attr:`Image.metadata` property instead.

    .. versionadded:: 0.3.0

    """

    def __init__(self, image):
        if not isinstance(image, Image):
            raise TypeError('expected a wand.image.Image instance, '
                            'not ' + repr(image))
        super(Metadata, self).__init__(image)

    def __getitem__(self, k):
        """
        :param k: Metadata header name string.
        :type k: :class:`basestring`
        :returns: a header value string
        :rtype: :class:`str`
        """
        image = self.image
        if not isinstance(k, string_type):
            raise TypeError('k must be a string, not ' + repr(format))
        v = library.MagickGetImageProperty(image.wand, binary(k))
        if bool(v) is False:
            raise KeyError(k)
        value = v.value
        return text(value)

    def __iter__(self):
        image = self.image
        num = ctypes.c_size_t()
        props_p = library.MagickGetImageProperties(image.wand, b'', num)
        props = [props_p[i] for i in xrange(num.value)]
        library.MagickRelinquishMemory(props_p)
        return iter(props)

    def __len__(self):
        image = self.image
        num = ctypes.c_size_t()
        props_p = library.MagickGetImageProperties(image.wand, b'', num)
        library.MagickRelinquishMemory(props_p)
        return num.value


class ChannelImageDict(ImageProperty, collections.Mapping):
    """The mapping table of separated images of the particular channel
    from the image.

    :param image: an image instance
    :type image: :class:`Image`

    .. note::

       You don't have to use this by yourself.
       Use :attr:`Image.channel_images` property instead.

    .. versionadded:: 0.3.0

    """

    def __iter__(self):
        return iter(CHANNELS)

    def __len__(self):
        return len(CHANNELS)

    def __getitem__(self, channel):
        c = CHANNELS[channel]
        img = self.image.clone()
        succeeded = library.MagickSeparateImageChannel(img.wand, c)
        if not succeeded:
            try:
                img.raise_exception()
            except WandException:
                img.close()
                raise
        return img


class ChannelDepthDict(ImageProperty, collections.Mapping):
    """The mapping table of channels to their depth.

    :param image: an image instance
    :type image: :class:`Image`

    .. note::

       You don't have to use this by yourself.
       Use :attr:`Image.channel_depths` property instead.

    .. versionadded:: 0.3.0

    """

    def __iter__(self):
        return iter(CHANNELS)

    def __len__(self):
        return len(CHANNELS)

    def __getitem__(self, channel):
        c = CHANNELS[channel]
        depth = library.MagickGetImageChannelDepth(self.image.wand, c)
        return int(depth)


class HistogramDict(collections.Mapping):
    """Specialized mapping object to represent color histogram.
    Keys are colors, and values are the number of pixels.

    :param image: the image to get its histogram
    :type image: :class:`BaseImage`

    .. versionadded:: 0.3.0

    """

    def __init__(self, image):
        self.size = ctypes.c_size_t()
        self.pixels = library.MagickGetImageHistogram(
            image.wand,
            ctypes.byref(self.size)
        )
        self.counts = None

    def __len__(self):
        if self.counts is None:
            return self.size.value
        return len(self.counts)

    def __iter__(self):
        if self.counts is None:
            pixels = self.pixels
            string = library.PixelGetColorAsString
            return (Color(string(pixels[i]).value)
                    for i in xrange(self.size.value))
        return iter(Color(string=c) for c in self.counts)

    def __getitem__(self, color):
        if self.counts is None:
            string = library.PixelGetColorAsNormalizedString
            pixels = self.pixels
            count = library.PixelGetColorCount
            self.counts = dict(
                (text(string(pixels[i]).value), count(pixels[i]))
                for i in xrange(self.size.value)
            )
            del self.size, self.pixels
        return self.counts[color.normalized_string]


class ClosedImageError(DestroyedResourceError):
    """An error that rises when some code tries access to an already closed
    image.

    """<|MERGE_RESOLUTION|>--- conflicted
+++ resolved
@@ -1981,18 +1981,12 @@
         :param color: the border color to remove.
                       if it's omitted top left pixel is used by default
         :type color: :class:`~wand.color.Color`
-
-<<<<<<< HEAD
-=======
         :param fuzz: Defines how much tolerance is acceptable to consider
                      two colors as the same.
         :type fuzz: :class:`numbers.Integral`
 
-        .. versionadded:: 0.2.1
-
->>>>>>> f5f97226
         .. versionadded:: 0.3.0
-           Optional ``color`` parameter.
+           Optional ``color`` and ``fuzz`` parameters.
 
         .. versionadded:: 0.2.1
 
